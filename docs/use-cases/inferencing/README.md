# Scalable and Distributed LLM Inference on GKE with vLLM

This guide assumes you possess a fine-tuned large language model (LLM) ready for production deployment. We'll focus on serving your model within the ML Platform on Google Kubernetes Engine (GKE)

- Utilizing the vLLM inference engine framework
- Inference types (batch and real-time)
- Metrics observability
- Exploring various scaling strategies.

**Prerequisites**

- A deployed [ML Platform Playground on GKE](/platforms/gke-aiml/playground/README.md).
- A fine-tuned or pre-trained LLM for serving.
- A test dataset to run inference.

## Serving LLMs

vLLM provides three core GPU strategies for model inference:

- **Single GPU:** Suited for models that fit comfortably within a single GPU's memory constraints.
- **Single-Node Multi-GPU (Tensor Parallelism):** Distributes a large model across multiple GPUs within a single node, enhancing inference speed for computationally intensive tasks.
- **Multi-Node Multi-GPU (Tensor & Pipeline Parallelism):** Combines both tensor and pipeline parallelism to scale exceptionally large models across multiple nodes, maximizing throughput and minimizing latency.

The examples primarily focus on the first two strategies, as they exploit the distributed computing capabilities of the ML Platform on GKE. The strategies may differ depending on business requirements and available resources within an organization.

The fine-tuned Gemma 2 9B IT model in the fine-tuning end-to-end example is too large to fit in a single GPU, but it can fit on a single node with multiple GPUs with [tensor parallelism](https://huggingface.co/docs/text-generation-inference/en/conceptual/tensor_parallelism). The tensor parallel size is the number of GPUs you want to use. For example, if you have 4 GPUs in a single node, you can set the tensor parallel size to 4.

The model weight size, expected response latency and scale requirements impact the choice of accelerators to be used by the inference engine. The following examples showcase recommendations for loading model weights (i.e. Gemma 2 9B IT) and how to automatically scale the inference engine based on demand.

### Application start-up and model loading optimizations

To spin up a pod running an LLM related application, the start-up time consists of several portions:

- Container initialization (image pull)
- Application startup time

The container initialization time is primarily the container image pull time. The initialization of the vLLM application libraries are minimal compared to a majority of the time spent loading LLM model weights.

#### Accelerate the container image pull

The [Secondary Boot Disk](https://cloud.google.com/kubernetes-engine/docs/how-to/data-container-image-preloading) (SBD) capability for GKE, stores container images in an additional disk that is attached to the GKE node(s). This way, during the start-up of the pod, the container image download step is no longer required as it is available to the pod and the container image can start the container. This step would typically require automation to load container images into a [disk image](https://cloud.google.com/kubernetes-engine/docs/how-to/data-container-image-preloading#images) which will be mounted by the SBD feature.

[Image streaming](https://cloud.google.com/kubernetes-engine/docs/how-to/image-streaming) is also an important capability to improve container image pulling by caching and use the cache for subsequent image pulls. It is also able to stream image data from the source, rather than waiting for the image to be completely pulled. There are a few [requirements](https://cloud.google.com/kubernetes-engine/docs/how-to/image-streaming#requirements) and [limitations](https://cloud.google.com/kubernetes-engine/docs/how-to/image-streaming#limitations) to note, one being that the image must be hosted in Artifact Registry.

#### Accelerate the model weight loading

There are several ways to accelerate the model weight loading task. Each has its advantages and disadvantages depending on the desired performance, the amount of effort required to manage the workflow to make the model weights available, and costs for the services utilized.

We will cover advantages and disadvantages of loading weights from the following data stores:

- GCS Fuse ([example](/use-cases/inferencing/serving/vllm/gcsfuse))
- Persistent Disk ([example](/use-cases/inferencing/serving/vllm/persistent-disk))
- NFS backed by FileStore

The data stores above that are linked have examples.

#### Compare the model weight loading options

Each category depends on organization capabilities and desired outcome:

| Manageability                  |                   |                                                                                              |
| :----------------------------- | :---------------- | :------------------------------------------------------------------------------------------- |
| Convenience of use             | GCSFuse           | Tunables in the same manifest                                                                |
|                                | Persistent Volume | Tunables(`read_ahead_kb` etc) are in the PV's manifest                                       |
|                                | NFS Volume        | A privileged initContainer is needed to tune performance                                     |
| Model Update                   | GCSFuse           | just copy new model weights to GCS bucket                                                    |
|                                | Persistent Volume | an extra workflow is needed                                                                  |
|                                | NFS Volume        | just copy new model weights to NFS                                                           |
| **Performance**                |                   |                                                                                              |
| Warm-up                        | GCSFuse           | Warm-up needed                                                                               |
|                                | Persistent Volume | No warm-up                                                                                   |
|                                | NFS Volume        | No warm-up                                                                                   |
| Max read throughput            | GCSFuse           | Depending on node disk type and size                                                         |
|                                | Persistent Volume | Depending on volume type and size                                                            |
|                                | NFS Volume        | Depending on FileStore volume                                                                |
| **Price**                      |                   |                                                                                              |
| Over provisioning requirements | GCSFuse           | Node disk over-provisioning needed. May require additional compute memory for larger models. |
|                                | Persistent Volume | Over-provisioning is shared by up to 100 nodes                                               |
|                                | NFS Volume        | Over-provisioning can be shared by other applications                                        |
| Cost summary\*                 | GCSFuse           | $$\*\*                                                                                       |
|                                | Persistent Volume | $                                                                                            |
|                                | NFS Volume        | $$$                                                                                          |

\* This will vary based on your implementation

\*\* for larger LLM's i.e. 70B+ parameter

Enabling [GCE Fuse parallel downloads](https://cloud.google.com/kubernetes-engine/docs/how-to/persistent-volumes/cloud-storage-fuse-csi-driver#parallel-download) can also improve model weight downloading time to the container image. To maximize the performance of this capability it is recommended to also provision [Local SSDs](https://cloud.google.com/kubernetes-engine/docs/how-to/persistent-volumes/local-ssd) for your nodes.

<<<<<<< HEAD
## LLM Inference

With your LLM efficiently deployed and optimized for startup and model loading, the next crucial step is performing inference. This involves using your model to generate predictions or responses based on input data.

### Types of inferencing

Inference can be executed in two distinct modes:
=======
The combination of container image pulling and model weight loading options are intended to be flexible based on the use case and requirements. In this guide, we provide different options to help you observe the differences in each method.
>>>>>>> 6678e342

The mode of inferencing also will be a factor when determining the appropriate startup and model loading choices.

## Types of inferencing

Batch inference and real-time inference are two distinct approaches to generating predictions from machine learning models. They differ primarily in how data is processed and how quickly predictions are delivered.

#### Batch Inference

- **Data Processing:** Processes data in batches or groups. Predictions are generated for multiple input samples at once.
- **Latency:** Higher latency (time taken to generate predictions) as it involves processing a batch of data.
- **Throughput:** Can handle high throughput (volume of data processed) efficiently
- **Sample Use cases:**
  - Pre-computing recommendations: Retailers might pre-compute product recommendations for all users overnight and display next day
  - Generating reports and analysis
  - Image Processing
  - Data enrichment
  - Training data set creation
- Two implementation examples of this are available:
  - Model evaluation prediction - in the end to end fine-tuning use case, we use this to evaluate the data accuracy and precision of our fine-tuned model. [example](/use-cases/model-fine-tuning-pipeline/model-eval/README.md)
  - General inferencing - as part of the inferencing use case we explore a batch inference pipeline. [example](/use-cases/inferencing/batch-inference)

#### Real-time Inference

- **Data Processing:** Processes data individually as it arrives. Predictions are generated for each input sample immediately
- **Latency:** Low latency is critical, as predictions need to be generated quickly for real-time applications
- **Throughput:** Might have limitations on throughput, especially if the model is complex or resources are constrained
- **Sample Use cases:**
  - Online applications that require instant response:
    - Chatbots
    - Personalized recommendation
    - Fraud detection systems
    - Self-driving cars
    - Real-time language translation or speech recognition
- For an Implementation example of the inference use case. [example](/use-cases/inferencing/serving/vllm)

Depending on the mode of inferencing, observablity and metrics used for scaling may differ. The scenario goals and thresholds help determine the metrics required help the application and platform react to scaling up or down.

## Production Monitoring and Scaling

The deployment of a machine learning model marks the beginning of a new phase: monitoring and maintenance.

Production monitoring serves as a diagnostic tool, enabling us to track performance metrics, identify potential issues, and ensure the model remains accurate and reliable in a live environment.

- **Production Metrics:** Prometheus exposed metrics help provide crucial metrics to help provide inference engine details for observation and decision making.

  - Prometheus exposed metrics can automatically be captured once configured utilizing [Google Cloud Managed Service for Prometheus.](https://cloud.google.com/stackdriver/docs/managed-prometheus)
  - Utilize the `/metrics` endpoint exposed by vLLM to gain insights into crucial system health indicators, including request latency, throughput, and GPU memory consumption.

- **Custom Metrics and HPA:**  
  Define custom metrics relevant to your specific use case and configure the Horizontal Pod Autoscaler ([HPA](https://cloud.google.com/kubernetes-engine/docs/concepts/horizontalpodautoscaler)) to dynamically scale the number of model replicas in response to real-time demand, optimizing resource utilization.  
  There are different metrics available that can be used to scale your inference workload on GKE:

- **Server (inference engine) metrics**: vLLM provides workload-specific performance metrics. GKE simplifies scraping of those metrics and autoscaling the workloads based on these server-level metrics. You can use these metrics to gain visibility into performance indicators like batch size, queue size, and decode latencies.

  In the case of vLLM, [production metrics class](https://docs.vllm.ai/en/latest/serving/metrics.html) exposes a number of useful metrics which GKE can use to horizontally scale inference workloads. Depending on your use case, just the queue of the number of requests waiting as a single metric may not be sufficient for sustained load. For instance when the system scales up additional workers to handle the queued up requests, the requests are handled with the new workers. Once all the queued requests are handled, the number of requests waiting will end up being zero, which may be a signal for the system to scale down and reduce the amount of workers. This causes an up and down behavior which may not be desired.

  - vllm:num_requests_running \- Number of requests currently running on GPU.
  - vllm:num_requests_waiting \- Number of requests waiting to be processed

- **GPU metrics**: Metrics related to the GPU utilization.

  - GPU Utilization (DCGM_FI_DEV_GPU_UTIL) \- Measures the duty cycle, which is the amount of time that the GPU is active.
  - GPU Memory Usage (DCGM_FI_DEV_FB_USED) \- Measures how much GPU memory is being used at a given point in time. This is useful for workloads that implement dynamic allocation of GPU memory.

- **CPU metrics**: Since the inference workloads primarily rely on GPU resources, we don't recommend CPU and memory utilization as the only indicators of the amount of resources a job consumes. Therefore, using CPU metrics alone for autoscaling can lead to suboptimal performance and costs.

  Horizontal Pod Autoscaling (HPA) is an efficient way to ensure that your model servers scale appropriately with load. Fine-tuning the HPA settings is the primary way to align your provisioned hardware cost with traffic demands to achieve your inference server performance goals.

We recommend setting these HPA configuration options:

- Stabilization window: Use this HPA configuration option to prevent rapid replica count changes due to fluctuating metrics. Defaults are 5 minutes for scale-down (avoiding premature scale-down) and 0 for scale-up (ensuring responsiveness). Adjust the value based on your workload's volatility and your preferred responsiveness.
- Scaling policies: Use this HPA configuration option to fine-tune the scale-up and scale-down behavior. You can set the "Pods" policy limit to specify the absolute number of replicas changed per time unit, and the "Percent" policy limit to specify the percentage change.
- Also, depending on the [inference engine](https://cloud.google.com/kubernetes-engine/docs/best-practices/machine-learning/inference/autoscaling), you can also determine appropriate metrics to help Kubernetes facilitate the scaling based on demand.

An example of collecting metrics and importing a dashboard are available [here](/use-cases/inferencing/serving/vllm/metrics). Once the metrics are available, they can be leveraged for autoscaling with this [example](/use-cases/inferencing/serving/vllm/autoscaling).

For the implementation examples, please [check out this document](/use-cases/inferencing/serving/vllm)<|MERGE_RESOLUTION|>--- conflicted
+++ resolved
@@ -87,17 +87,7 @@
 
 Enabling [GCE Fuse parallel downloads](https://cloud.google.com/kubernetes-engine/docs/how-to/persistent-volumes/cloud-storage-fuse-csi-driver#parallel-download) can also improve model weight downloading time to the container image. To maximize the performance of this capability it is recommended to also provision [Local SSDs](https://cloud.google.com/kubernetes-engine/docs/how-to/persistent-volumes/local-ssd) for your nodes.
 
-<<<<<<< HEAD
-## LLM Inference
-
-With your LLM efficiently deployed and optimized for startup and model loading, the next crucial step is performing inference. This involves using your model to generate predictions or responses based on input data.
-
-### Types of inferencing
-
-Inference can be executed in two distinct modes:
-=======
 The combination of container image pulling and model weight loading options are intended to be flexible based on the use case and requirements. In this guide, we provide different options to help you observe the differences in each method.
->>>>>>> 6678e342
 
 The mode of inferencing also will be a factor when determining the appropriate startup and model loading choices.
 
