# Copyright 2025 Google LLC
#
# Licensed under the Apache License, Version 2.0 (the "License");
# you may not use this file except in compliance with the License.
# You may obtain a copy of the License at
#
#     http://www.apache.org/licenses/LICENSE-2.0
#
# Unless required by applicable law or agreed to in writing, software
# distributed under the License is distributed on an "AS IS" BASIS,
# WITHOUT WARRANTIES OR CONDITIONS OF ANY KIND, either express or implied.
# See the License for the specific language governing permissions and
# limitations under the License.

"""
This module provides a base class for initializing Google GenAI clients.
"""

import logging
import re
from functools import lru_cache
from typing import Optional

import requests
from google import genai
from google.genai import errors as genai_errors
from google.api_core.gapic_v1.client_info import ClientInfo
from google.api_core import exceptions as core_exceptions
from google.cloud import aiplatform
<<<<<<< HEAD
from google.api_core import exceptions as api_core_exceptions
=======
>>>>>>> 7b8242c6
from requests.exceptions import ConnectionError, HTTPError, RequestException, Timeout

from . import exceptions

<<<<<<< HEAD
=======
# --- Module Level Constants ---
METADATA_URL_BASE = "http://metadata.google.internal/computeMetadata/v1/"
_DEFAULT_REQUEST_TIMEOUT_SECONDS = 5

>>>>>>> 7b8242c6
logger = logging.getLogger(__name__)


@lru_cache(maxsize=8)
def get_gcp_metadata(path: str) -> Optional[str]:
    """
    Fetches instance metadata from the GCP metadata server with caching.

    Args:
        path: The metadata path to fetch (e.g., 'project/project-id')

    Returns:
        The metadata value as a string, or None if unavailable
    """
    headers = {"Metadata-Flavor": "Google"}
    url = f"{METADATA_URL_BASE}{path}"

    try:
        response = requests.get(
<<<<<<< HEAD
            f"http://metadata.google.internal/computeMetadata/v1/{path}",
=======
            url,
>>>>>>> 7b8242c6
            headers=headers,
            timeout=30,
        )
        response.raise_for_status()
        return response.text.strip()
    except (HTTPError, Timeout, ConnectionError) as e:
        logger.debug("Could not fetch GCP metadata from %s: %s", url, e)
        return None
    except RequestException as e:
        logger.warning(
            "Unexpected network error fetching GCP metadata from %s: %s", url, e
        )
        return None


class GCPProjectValidator:
    """Validates GCP project IDs according to Google Cloud requirements."""

    PROJECT_ID_PATTERN = re.compile(r"^[a-z]([a-z0-9-]{4,28}[a-z0-9])?$")
    MIN_LENGTH = 6
    MAX_LENGTH = 30

    RESTRICTED_STRINGS = {"google", "ssl", "www", "goog"}

    @classmethod
    def validate(cls, project_id: str) -> None:
        """
        Validates a GCP project ID.

        Args:
            project_id: The project ID to validate

        Raises:
            exceptions.ConfigurationError: If the project ID is invalid
        """
        if not project_id:
            raise exceptions.ConfigurationError("Project ID cannot be empty")

        # Length check
        if not cls.MIN_LENGTH <= len(project_id) <= cls.MAX_LENGTH:
            raise exceptions.ConfigurationError(
                f"Invalid Project ID '{project_id}': Must be {cls.MIN_LENGTH} to {cls.MAX_LENGTH} characters. "
                f"Current length: {len(project_id)}"
            )

        # Format check
        if not cls.PROJECT_ID_PATTERN.match(project_id):
            raise exceptions.ConfigurationError(
                f"Invalid Project ID '{project_id}': Must start with a lowercase letter, "
                "contain only lowercase letters, numbers, and hyphens, "
                "and cannot end with a hyphen."
            )

        # Check for restricted strings
        project_id_lower = project_id.lower()
        for restricted in cls.RESTRICTED_STRINGS:
            if restricted in project_id_lower:
                raise exceptions.ConfigurationError(
                    f"Invalid Project ID '{project_id}': Cannot contain restricted string '{restricted}'"
                )


class GCPRegionValidator:
    """Validates GCP regions."""

    REGION_PATTERN = re.compile(r"^[a-z]+-[a-z]+[0-9]+$")
    SPECIAL_REGIONS = {"global", "us", "eu", "asia"}

    @classmethod
    def validate(cls, region: str) -> None:
        """
        Validates a GCP region format.

        Args:
            region: The region to validate

        Raises:
            exceptions.ConfigurationError: If the region format is invalid
        """
        if not region:
            raise exceptions.ConfigurationError("Region cannot be empty")

        # Allow special regions
        if region in cls.SPECIAL_REGIONS:
            return

        # Validate format (e.g., 'us-central1')
        if not cls.REGION_PATTERN.match(region):
            raise exceptions.ConfigurationError(
                f"Invalid region format: '{region}'. "
                "Expected format like 'us-central1', 'europe-west1', or 'global'"
            )

        logger.debug(
            "Region '%s' has valid format. Actual availability will be verified by API.",
            region,
        )


class GoogleGenAIBaseAPI:
    """
    Base class for Google GenAI API clients that handles initialization logic.

    This class handles:
    - Project ID and region discovery and validation
    - Client initialization for both GenAI and Prediction clients
    - Proper error handling and reporting
    """

    def __init__(
        self,
        project_id: Optional[str] = None,
        region: Optional[str] = None,
        user_agent: Optional[str] = None,
        client_type: str = "genai",
    ):
        """
        Initializes the client.

        Args:
            project_id: GCP Project ID. If not provided, will attempt to discover from environment.
            region: GCP region. If not provided, will attempt to discover from environment.
            user_agent: Optional user agent string for API requests.
            client_type: Type of client to initialize ('genai' or 'prediction').

        Raises:
            exceptions.APIInitializationError: If initialization fails or required parameters cannot be determined.
            exceptions.ConfigurationError: If provided parameters are invalid.
        """
        self.user_agent = user_agent

        # --- Project ID Handling ---
        if project_id:
            GCPProjectValidator.validate(project_id)
            self.project_id = project_id
        else:
            self.project_id = self._discover_project_id()

        if not self.project_id:
            raise exceptions.APIInitializationError(
                "GCP Project ID is required but could not be determined automatically. "
                "Please provide a project_id or ensure you're running on GCP with metadata server access."
            )

        # --- Region Handling ---
        if region:
            GCPRegionValidator.validate(region)
            self.region = region
        else:
            self.region = self._discover_region()

        if not self.region:
            raise exceptions.APIInitializationError(
                "GCP region is required but could not be determined automatically. "
                "Please provide a region or ensure you're running on a GCP instance."
            )

        # --- Client Initialization ---
        self.client = None

        if client_type == "genai":
            self._initialize_genai_client()
        elif client_type == "prediction":
            self._initialize_prediction_client()
        else:
            raise exceptions.ConfigurationError(
                f"Invalid client_type: '{client_type}'. Must be 'genai' or 'prediction'."
            )

    def _initialize_genai_client(self) -> None:
        """Initializes the GenAI client."""
        logger.info(
            "Initializing GenAI client for project '%s' in region '%s'",
            self.project_id,
            self.region,
        )

        http_options = None
        if self.user_agent:
            http_options = genai.types.HttpOptions(
                headers={"user-agent": self.user_agent}
            )

        try:
            self.client = genai.Client(
                vertexai=True,
                project=self.project_id,
                location=self.region,
                http_options=http_options,
            )
<<<<<<< HEAD
            try:
                self.client = genai.Client(
                    vertexai=True,
                    project=self.project_id,
                    location=self.region,
                    http_options=http_options,
                )
            except api_core_exceptions.NotFound as e:  # Specific block is now first
                raise exceptions.APIInitializationError(
                    f"Invalid project or region. The combination of project '{self.project_id}' "
                    f"and region '{self.region}' was not found."
                ) from e
            except api_core_exceptions.PermissionDenied as e:  # Another specific client error
                raise exceptions.APIInitializationError(
                    f"Permission denied for project '{self.project_id}'. Please check your API key and permissions."
                ) from e
            except api_core_exceptions.ClientError as e:  # General client error is the fallback
                raise exceptions.APIInitializationError(
                    f"A client-side error occurred during initialization: {e.message}"
                ) from e
            except Exception as e:  # Catch any other unexpected error
                raise exceptions.APIInitializationError(
                    f"An unexpected error occurred during client initialization for project '{self.project_id}'."
                ) from e
        elif client_type == "prediction":
            logger.info(
                "Initializing Prediction client for project '%s' in region '%s'",
                self.project_id,
                self.region,
            )
            try:
                aiplatform.init(project=self.project_id, location=self.region)
                self.api_regional_endpoint = f"{self.region}-aiplatform.googleapis.com"
                self.client_options = {"api_endpoint": self.api_regional_endpoint}
                self.client_info = ClientInfo(user_agent=self.user_agent)
                self.client = aiplatform.gapic.PredictionServiceClient(
                    client_options=self.client_options, client_info=self.client_info
                )
            except api_core_exceptions.NotFound as e:
                message = self._format_api_error(e)
                raise exceptions.APIInitializationError(
                    f"Invalid region '{self.region}' for project '{self.project_id}'. "
                    f"Please check the region and try again. Full error: {message}"
                ) from e
            except Exception as e:
                message = self._format_api_error(e)
                raise exceptions.APIInitializationError(
                    f"Failed to initialize Prediction client for project '{self.project_id}' "
                    f"in region '{self.region}'. Full error: {message}"
                ) from e
        else:
            raise ValueError(f"Invalid client_type: {client_type}")
=======
        except genai_errors.ClientError as e:
            error_msg = self._format_api_error(e)
            raise exceptions.APIInitializationError(
                f"Failed to initialize GenAI client for project '{self.project_id}' "
                f"in region '{self.region}'. The region may not support this API. "
                f"Error: {error_msg}"
            ) from e
        except (
            genai_errors.ClientError,
            core_exceptions.NotFound,
            core_exceptions.PermissionDenied,
        ) as e:
            error_msg = self._format_api_error(e)
            raise exceptions.APIInitializationError(
                f"Failed to initialize GenAI client. The project ID '{self.project_id}' "
                f"or region '{self.region}' may be incorrect, or the Vertex AI API "
                f"is disabled. Please verify your configuration. Details: {error_msg}"
            ) from e

        except Exception as e:
            error_msg = self._format_api_error(e)
            raise exceptions.APIInitializationError(
                f"An unexpected error occurred while initializing the GenAI client. "
                f"Error: {error_msg}"
            ) from e

    def _initialize_prediction_client(self) -> None:
        """Initializes the Prediction client."""
        logger.info(
            "Initializing Prediction client for project '%s' in region '%s'",
            self.project_id,
            self.region,
        )

        try:
            aiplatform.init(project=self.project_id, location=self.region)

            self.api_regional_endpoint = f"{self.region}-aiplatform.googleapis.com"
            self.client_options = {"api_endpoint": self.api_regional_endpoint}
            self.client_info = ClientInfo(user_agent=self.user_agent)

            self.client = aiplatform.gapic.PredictionServiceClient(
                client_options=self.client_options, client_info=self.client_info
            )
        except core_exceptions.GoogleAPICallError as e:
            error_msg = self._format_api_error(e)
            raise exceptions.APIInitializationError(
                f"Failed to initialize Prediction client for project '{self.project_id}' "
                f"in region '{self.region}'. Please check permissions and configuration. "
                f"Error: {error_msg}"
            ) from e

        except Exception as e:
            error_msg = self._format_api_error(e)
            raise exceptions.APIInitializationError(
                f"An unexpected error occurred while initializing the Prediction client. "
                f"Error: {error_msg}"
            ) from e
>>>>>>> 7b8242c6

    @staticmethod
    def _format_api_error(e: Exception) -> str:
        """
        Creates a consistent, readable error message from an API exception.

        Args:
            e: The exception to format

        Returns:
            Formatted error message
        """
        code = getattr(e, "code", None)
        message = getattr(e, "message", str(e))

        if code:
            return f"[{code}] {message}"
        return message

    @staticmethod
    def _discover_project_id() -> Optional[str]:
        """
        Discovers the project ID from the GCP metadata server.

        Returns:
            Project ID if available, None otherwise
        """
        project_id = get_gcp_metadata("project/project-id")
        if project_id:
            logger.debug("Discovered project ID from metadata: %s", project_id)
        else:
            logger.debug("Could not discover project ID from metadata server")
        return project_id

    @staticmethod
    def _discover_region() -> Optional[str]:
<<<<<<< HEAD
        """Discovers the region from the instance's zone."""
        zone = get_gcp_metadata("instance/zone")
        if not zone:
            return None
        return "-".join(zone.split("/")[-1].split("-")[:-1])
=======
        """
        Discovers the region from the instance's zone.
>>>>>>> 7b8242c6

        Returns:
            Region if available, None otherwise
        """
        zone = get_gcp_metadata("instance/zone")

        if not zone:
            logger.debug("Could not discover zone from metadata server")
            return None

        try:
            zone_name = zone.split("/")[-1]
            region = "-".join(zone_name.split("-")[:-1])

            if region:
                logger.debug("Discovered region from zone %s: %s", zone, region)
                return region
            else:
                logger.warning("Could not parse region from zone: %s", zone)
                return None
        except (IndexError, AttributeError) as e:
            logger.warning("Error parsing zone '%s': %s", zone, e)
            return None<|MERGE_RESOLUTION|>--- conflicted
+++ resolved
@@ -27,21 +27,11 @@
 from google.api_core.gapic_v1.client_info import ClientInfo
 from google.api_core import exceptions as core_exceptions
 from google.cloud import aiplatform
-<<<<<<< HEAD
 from google.api_core import exceptions as api_core_exceptions
-=======
->>>>>>> 7b8242c6
 from requests.exceptions import ConnectionError, HTTPError, RequestException, Timeout
 
 from . import exceptions
 
-<<<<<<< HEAD
-=======
-# --- Module Level Constants ---
-METADATA_URL_BASE = "http://metadata.google.internal/computeMetadata/v1/"
-_DEFAULT_REQUEST_TIMEOUT_SECONDS = 5
-
->>>>>>> 7b8242c6
 logger = logging.getLogger(__name__)
 
 
@@ -61,11 +51,7 @@
 
     try:
         response = requests.get(
-<<<<<<< HEAD
             f"http://metadata.google.internal/computeMetadata/v1/{path}",
-=======
-            url,
->>>>>>> 7b8242c6
             headers=headers,
             timeout=30,
         )
@@ -248,15 +234,6 @@
             http_options = genai.types.HttpOptions(
                 headers={"user-agent": self.user_agent}
             )
-
-        try:
-            self.client = genai.Client(
-                vertexai=True,
-                project=self.project_id,
-                location=self.region,
-                http_options=http_options,
-            )
-<<<<<<< HEAD
             try:
                 self.client = genai.Client(
                     vertexai=True,
@@ -309,66 +286,6 @@
                 ) from e
         else:
             raise ValueError(f"Invalid client_type: {client_type}")
-=======
-        except genai_errors.ClientError as e:
-            error_msg = self._format_api_error(e)
-            raise exceptions.APIInitializationError(
-                f"Failed to initialize GenAI client for project '{self.project_id}' "
-                f"in region '{self.region}'. The region may not support this API. "
-                f"Error: {error_msg}"
-            ) from e
-        except (
-            genai_errors.ClientError,
-            core_exceptions.NotFound,
-            core_exceptions.PermissionDenied,
-        ) as e:
-            error_msg = self._format_api_error(e)
-            raise exceptions.APIInitializationError(
-                f"Failed to initialize GenAI client. The project ID '{self.project_id}' "
-                f"or region '{self.region}' may be incorrect, or the Vertex AI API "
-                f"is disabled. Please verify your configuration. Details: {error_msg}"
-            ) from e
-
-        except Exception as e:
-            error_msg = self._format_api_error(e)
-            raise exceptions.APIInitializationError(
-                f"An unexpected error occurred while initializing the GenAI client. "
-                f"Error: {error_msg}"
-            ) from e
-
-    def _initialize_prediction_client(self) -> None:
-        """Initializes the Prediction client."""
-        logger.info(
-            "Initializing Prediction client for project '%s' in region '%s'",
-            self.project_id,
-            self.region,
-        )
-
-        try:
-            aiplatform.init(project=self.project_id, location=self.region)
-
-            self.api_regional_endpoint = f"{self.region}-aiplatform.googleapis.com"
-            self.client_options = {"api_endpoint": self.api_regional_endpoint}
-            self.client_info = ClientInfo(user_agent=self.user_agent)
-
-            self.client = aiplatform.gapic.PredictionServiceClient(
-                client_options=self.client_options, client_info=self.client_info
-            )
-        except core_exceptions.GoogleAPICallError as e:
-            error_msg = self._format_api_error(e)
-            raise exceptions.APIInitializationError(
-                f"Failed to initialize Prediction client for project '{self.project_id}' "
-                f"in region '{self.region}'. Please check permissions and configuration. "
-                f"Error: {error_msg}"
-            ) from e
-
-        except Exception as e:
-            error_msg = self._format_api_error(e)
-            raise exceptions.APIInitializationError(
-                f"An unexpected error occurred while initializing the Prediction client. "
-                f"Error: {error_msg}"
-            ) from e
->>>>>>> 7b8242c6
 
     @staticmethod
     def _format_api_error(e: Exception) -> str:
@@ -405,36 +322,44 @@
 
     @staticmethod
     def _discover_region() -> Optional[str]:
-<<<<<<< HEAD
-        """Discovers the region from the instance's zone."""
+        """
+        Discovers the region from the instance's zone.
+
+        Returns:
+            Region if available, None otherwise
+        """
         zone = get_gcp_metadata("instance/zone")
         if not zone:
             return None
         return "-".join(zone.split("/")[-1].split("-")[:-1])
-=======
-        """
-        Discovers the region from the instance's zone.
->>>>>>> 7b8242c6
-
-        Returns:
-            Region if available, None otherwise
-        """
-        zone = get_gcp_metadata("instance/zone")
-
-        if not zone:
-            logger.debug("Could not discover zone from metadata server")
-            return None
-
-        try:
-            zone_name = zone.split("/")[-1]
-            region = "-".join(zone_name.split("-")[:-1])
-
-            if region:
-                logger.debug("Discovered region from zone %s: %s", zone, region)
-                return region
-            else:
-                logger.warning("Could not parse region from zone: %s", zone)
-                return None
-        except (IndexError, AttributeError) as e:
-            logger.warning("Error parsing zone '%s': %s", zone, e)
-            return None+
+    @staticmethod
+    def _validate_project_id(project_id: str):
+        """Performs validation of the GCP project ID format."""
+        project_id_requirements = """
+        A project ID has the following requirements:
+        - Must be 6 to 30 characters in length.
+        - Can only contain lowercase letters, numbers, and hyphens.
+        - Must start with a letter.
+        - Cannot end with a hyphen.
+        - Cannot be in use or previously used; this includes deleted projects.
+        - Cannot contain restricted strings such as 'google' and 'ssl'.
+        """
+        if not 6 <= len(project_id) <= 30:
+            raise exceptions.APIInitializationError(
+                f"Invalid Project ID '{project_id}': Must be 6 to 30 characters."
+            )
+        if not re.match(r"^[a-z]([a-z0-9-]{4,28}[a-z0-9])?$", project_id):
+            raise exceptions.APIInitializationError(
+                f"Invalid Project ID '{project_id}': Does not meet GCP format requirements."
+                f"{project_id_requirements}"
+            )
+
+    def _validate_region(self, region: str):
+        """Performs format and dynamic validation for the GCP region string."""
+        if region == "global":
+            return
+        if not re.match(r"^[a-z]+-[a-z]+[0-9]+$", region):
+            raise exceptions.APIInitializationError(
+                f"Invalid region format: '{region}'. Expected format like 'us-central1' or 'global'"
+            )