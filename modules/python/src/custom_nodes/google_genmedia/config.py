# Copyright 2025 Google LLC
#
# Licensed under the Apache License, Version 2.0 (the "License");
# you may not use this file except in compliance with the License.
# You may obtain a copy of the License at
#
#     http://www.apache.org/licenses/LICENSE-2.0
#
# Unless required by applicable law or agreed to in writing, software
# distributed under the License is distributed on an "AS IS" BASIS,
# WITHOUT WARRANTIES OR CONDITIONS OF ANY KIND, either express or implied.
# See the License for the specific language governing permissions and
# limitations under the License.

"""
This module provides a base class for initializing Google GenAI clients.
"""

import logging
import re
from typing import Optional

import requests
<<<<<<< HEAD
from requests.exceptions import ConnectionError, HTTPError, RequestException, Timeout
=======
from google import genai
from google.api_core.gapic_v1.client_info import ClientInfo
from google.cloud import aiplatform
from google.cloud import compute_v1
from google.api_core import exceptions as google_exceptions
from requests.exceptions import ConnectionError, HTTPError, RequestException, Timeout

# Assuming a local exceptions file
from . import exceptions

# --- Module Level Constants ---
METADATA_URL_BASE = "http://metadata.google.internal/computeMetadata/v1/"
_DEFAULT_REQUEST_TIMEOUT_SECONDS = 30
>>>>>>> 7246f6a4

logger = logging.getLogger(__name__)


def get_gcp_metadata(path: str) -> Optional[str]:
    """Fetches instance metadata from the GCP metadata server."""
    headers = {"Metadata-Flavor": "Google"}
    try:
        response = requests.get(
            f"{METADATA_URL_BASE}{path}",
            headers=headers,
            timeout=_DEFAULT_REQUEST_TIMEOUT_SECONDS,
        )
        response.raise_for_status()
        return response.text.strip()
<<<<<<< HEAD
    except (HTTPError, Timeout, ConnectionError) as e:
        print(f"Error fetching metadata from {path} due to network issue: {e}")
        return None
    except RequestException as e:
        print(f"An unexpected error occurred while fetching metadata from {path}: {e}")
        return None
=======
    except (HTTPError, Timeout, ConnectionError):
        return None
    except RequestException as e:
        logger.warning("Unexpected network error fetching GCP metadata: %s", e)
        return None


class GoogleGenAIBaseAPI:
    """
    Base class for Google GenAI API clients that handles initialization logic.
    """

    def __init__(
        self,
        project_id: Optional[str] = None,
        region: Optional[str] = None,
        user_agent: Optional[str] = None,
        client_type: str = "genai",
    ):
        """
        Initializes the client.

        For both project_id and region:
        - If a value is provided, it is validated.
        - If a value is not provided, it is discovered from the environment.
        """
        # --- Project ID Handling ---
        if project_id:
            self._validate_project_id(project_id)
            self.project_id = project_id
        else:
            self.project_id = self._discover_project_id()

        if not self.project_id:
            raise exceptions.APIInitializationError(
                "GCP Project ID is required and could not be determined automatically."
            )

        # --- Region Handling ---
        if region:
            self._validate_region(region)
            self.region = region
        else:
            self.region = self._discover_region()

        if not self.region:
            raise exceptions.APIInitializationError(
                "GCP region is required and could not be determined automatically."
            )

        # --- Client Initialization ---
        if client_type == "genai":
            logger.info(
                "Initializing GenAI client for project '%s' in region '%s'",
                self.project_id,
                self.region,
            )
            http_options = (
                genai.types.HttpOptions(headers={"user-agent": user_agent})
                if user_agent
                else None
            )
            try:
                self.client = genai.Client(
                    vertexai=True,
                    project=self.project_id,
                    location=self.region,
                    http_options=http_options,
                )
            except Exception as e:
                message = self._format_api_error(e)
                raise exceptions.APIInitializationError(
                    f"Failed to initialize client for project '{self.project_id}' "
                    f"in region '{self.region}'. The region may be invalid. Full error: {message}"
                ) from e
        elif client_type == "prediction":
            logger.info(
                "Initializing Prediction client for project '%s' in region '%s'",
                self.project_id,
                self.region,
            )
            try:
                aiplatform.init(project=self.project_id, location=self.region)
                self.api_regional_endpoint = f"{self.region}-aiplatform.googleapis.com"
                self.client_options = {"api_endpoint": self.api_regional_endpoint}
                self.client_info = ClientInfo(user_agent=user_agent)
                self.client = aiplatform.gapic.PredictionServiceClient(
                    client_options=self.client_options, client_info=self.client_info
                )
            except Exception as e:
                message = self._format_api_error(e)
                raise exceptions.APIInitializationError(
                    f"Failed to initialize Prediction client for project '{self.project_id}' "
                    f"in region '{self.region}'. Full error: {message}"
                ) from e
        else:
            raise ValueError(f"Invalid client_type: {client_type}")

    @staticmethod
    def _format_api_error(e: Exception) -> str:
        """Creates a consistent, readable error message from an API exception."""
        code = getattr(e, "code", "N/A")
        message = getattr(e, "message", str(e))
        return f"Code: {code}, Message: {message}"

    @staticmethod
    def _discover_project_id() -> Optional[str]:
        """Discovers the project ID from the GCP metadata server."""
        return get_gcp_metadata("project/project-id")

    @staticmethod
    def _discover_region() -> Optional[str]:
        """Discovers the region from the instance's zone."""
        zone = get_gcp_metadata("instance/zone")
        return "-".join(zone.split("/")[-1].split("-")[:-1])

    @staticmethod
    def _validate_project_id(project_id: str):
        """Performs validation of the GCP project ID format."""
        project_id_requirements = """
        A project ID has the following requirements:
        - Must be 6 to 30 characters in length.
        - Can only contain lowercase letters, numbers, and hyphens.
        - Must start with a letter.
        - Cannot end with a hyphen.
        - Cannot be in use or previously used; this includes deleted projects.
        - Cannot contain restricted strings such as 'google' and 'ssl'.
        """
        if not 6 <= len(project_id) <= 30:
            raise exceptions.APIInitializationError(
                f"Invalid Project ID '{project_id}': Must be 6 to 30 characters."
            )
        if not re.match(r"^[a-z]([a-z0-9-]{4,28}[a-z0-9])?$", project_id):
            raise exceptions.APIInitializationError(
                f"Invalid Project ID '{project_id}': Does not meet GCP format requirements."
                f"{project_id_requirements}"
            )

    def _validate_region(self, region: str):
        """Performs format and dynamic validation for the GCP region string."""
        vertex_regions = {
            "africa-south1",
            "asia-east1",
            "asia-east2",
            "asia-northeast1",
            "asia-northeast2",
            "asia-northeast3",
            "asia-south1",
            "asia-south2",
            "asia-southeast1",
            "asia-southeast2",
            "australia-southeast1",
            "australia-southeast2",
            "europe-central2",
            "europe-north1",
            "europe-southwest1",
            "europe-west1",
            "europe-west2",
            "europe-west3",
            "europe-west4",
            "europe-west6",
            "europe-west8",
            "europe-west9",
            "europe-west12",
            "me-central1",
            "me-central2",
            "me-west1",
            "northamerica-northeast1",
            "northamerica-northeast2",
            "southamerica-east1",
            "southamerica-west1",
            "us-central1",
            "us-east1",
            "us-east4",
            "us-east5",
            "us-west1",
            "us-west2",
            "us-west3",
            "us-west4",
            "us-south1",
        }
        if region == "global":
            return
        if not re.match(r"^[a-z]+-[a-z]+[0-9]+$", region):
            raise exceptions.APIInitializationError(
                f"Invalid region format: '{region}'. Expected format like 'us-central1' or 'global'"
            )
        if region not in vertex_regions:
            raise exceptions.APIInitializationError(
                f"Validation failed: Region '{region}' is not a known GCP region."
            )
>>>>>>> 7246f6a4
<|MERGE_RESOLUTION|>--- conflicted
+++ resolved
@@ -21,9 +21,6 @@
 from typing import Optional
 
 import requests
-<<<<<<< HEAD
-from requests.exceptions import ConnectionError, HTTPError, RequestException, Timeout
-=======
 from google import genai
 from google.api_core.gapic_v1.client_info import ClientInfo
 from google.cloud import aiplatform
@@ -37,7 +34,6 @@
 # --- Module Level Constants ---
 METADATA_URL_BASE = "http://metadata.google.internal/computeMetadata/v1/"
 _DEFAULT_REQUEST_TIMEOUT_SECONDS = 30
->>>>>>> 7246f6a4
 
 logger = logging.getLogger(__name__)
 
@@ -53,14 +49,6 @@
         )
         response.raise_for_status()
         return response.text.strip()
-<<<<<<< HEAD
-    except (HTTPError, Timeout, ConnectionError) as e:
-        print(f"Error fetching metadata from {path} due to network issue: {e}")
-        return None
-    except RequestException as e:
-        print(f"An unexpected error occurred while fetching metadata from {path}: {e}")
-        return None
-=======
     except (HTTPError, Timeout, ConnectionError):
         return None
     except RequestException as e:
@@ -251,5 +239,4 @@
         if region not in vertex_regions:
             raise exceptions.APIInitializationError(
                 f"Validation failed: Region '{region}' is not a known GCP region."
-            )
->>>>>>> 7246f6a4
+            )