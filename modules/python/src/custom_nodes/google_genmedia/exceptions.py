--- conflicted
+++ resolved
@@ -12,100 +12,34 @@
 # See the License for the specific language governing permissions and
 # limitations under the License.
 
-"""Custom exceptions for Google GenMedia custom nodes.
+"""Custom exceptions for Google GenMedia custom nodes."""
 
-<<<<<<< HEAD
 
 class GoogleGenMediaException(Exception):
     """Base exception for the Google GenMedia custom nodes."""
 
     pass
-=======
-This module provides a hierarchy of exceptions for different failure scenarios:
-- APIInitializationError: Client setup failures
-- APICallError: Runtime API call failures
-- ConfigurationError: Invalid parameters or settings
-- FileProcessingError: File I/O or format issues
-
-All exceptions inherit from GoogleGenMediaException and support exception chaining
-to preserve the original error context.
-"""
-
-from typing import Optional
-
-
-class GoogleGenMediaException(Exception):
-    """Base exception for the Google GenMedia custom nodes.
-
-    This base class provides a simple interface for custom exceptions with
-    optional chaining to preserve the original error that caused the failure.
-
-    Args:
-        message: Human-readable error message describing what went wrong
-        original_error: The underlying exception that caused this error (optional)
-    """
-
-    def __init__(self, message: str, original_error: Optional[Exception] = None):
-        super().__init__(message)
-        self.original_error = original_error
->>>>>>> 7b8242c6
 
 
 class APIInitializationError(GoogleGenMediaException):
-    """Raised when an API client fails to initialize.
+    """Raised when an API client fails to initialize."""
 
-<<<<<<< HEAD
-=======
-    This typically indicates problems with:
-    - Invalid or missing credentials
-    - Invalid project ID or region
-    - Network connectivity to Google Cloud
-    - Missing required dependencies
-    """
-
->>>>>>> 7b8242c6
     pass
 
 
 class APICallError(GoogleGenMediaException):
-    """Raised when an API call fails during execution.
-
-    This covers runtime failures such as:
-    - Rate limiting / quota exhausted
-    - Service unavailability / timeouts
-    - Permission denied errors
-    - Invalid request parameters
-    - Network errors
-    """
+    """Raised when an API call fails during execution."""
 
     pass
 
 
 class ConfigurationError(GoogleGenMediaException):
-    """Raised for configuration-related errors.
+    """Raised for configuration-related errors."""
 
-<<<<<<< HEAD
-=======
-    This indicates invalid or incompatible parameter combinations:
-    - Out of range numeric values
-    - Invalid enum choices
-    - Missing required parameters
-    - Conflicting settings
-    """
-
->>>>>>> 7b8242c6
     pass
 
 
 class FileProcessingError(GoogleGenMediaException):
-    """Raised for errors during file processing.
-
-    This covers file-related operations:
-    - File not found
-    - Unsupported file formats
-    - Corrupted or invalid file data
-    - File I/O errors
-    - Base64 encoding/decoding failures
-    """
+    """Raised for errors during file processing."""
 
     pass