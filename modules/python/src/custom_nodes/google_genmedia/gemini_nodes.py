--- conflicted
+++ resolved
@@ -20,11 +20,7 @@
 from google.genai import types
 
 from . import exceptions, utils
-<<<<<<< HEAD
-from .config import get_gcp_metadata
-=======
 from .config import GoogleGenAIBaseAPI, get_gcp_metadata
->>>>>>> 7246f6a4
 from .constants import (
     AUDIO_MIME_TYPES,
     GEMINI_USER_AGENT,
@@ -48,52 +44,8 @@
         Args:
             gcp_project_id: The GCP project ID. If provided, overrides metadata lookup.
             gcp_region: The GCP region. If provided, overrides metadata lookup.
-<<<<<<< HEAD
-
-        Raises:
-            exceptions.APIInitializationError: If GCP Project or region cannot be determined.
-        """
-        self.project_id = gcp_project_id
-        self.region = gcp_region
-
-        if not self.project_id:
-            self.project_id = get_gcp_metadata("project/project-id")
-        if not self.region:
-            zone = get_gcp_metadata("instance/zone")
-            if zone:
-                self.region = "-".join(zone.split("/")[-1].split("-")[:-1])
-
-        if not self.project_id:
-            raise exceptions.APIInitializationError(
-                "GCP Project is required and could not be determined."
-            )
-        if not self.region:
-            raise exceptions.APIInitializationError(
-                "GCP region is required and could not be determined."
-            )
-
-        print(f"Project is {self.project_id}, region is {self.region}")
-        http_options = genai.types.HttpOptions(
-            headers={"user-agent": GEMINI_USER_AGENT}
-        )
-        try:
-            self.client = genai.Client(
-                vertexai=True,
-                project=self.project_id,
-                location=self.region,
-                http_options=http_options,
-            )
-            print(
-                f"genai.Client initialized for Vertex AI project: {self.project_id}, location: {self.region}"
-            )
-        except Exception as e:
-            raise exceptions.APIInitializationError(
-                f"Failed to initialize genai.Client for Vertex AI: {e}"
-            )
-=======
         """
         super().__init__(gcp_project_id, gcp_region, GEMINI_USER_AGENT)
->>>>>>> 7246f6a4
 
     @classmethod
     def INPUT_TYPES(s):
@@ -263,32 +215,20 @@
         settings to control the output.
         """
         if not prompt or not prompt.strip():
-<<<<<<< HEAD
-            return ("Error: Prompt cannot be empty.",)
-
-        # Re-initialize the client to avoid re-launching the node when the customers
-        # provide gcp_project_id and gcp_region first and then remove them to use the defaults.
-=======
             raise ValueError("Prompt cannot be empty.")
 
         # Stage 1: Client Initialization
->>>>>>> 7246f6a4
         try:
             init_project_id = gcp_project_id if gcp_project_id else None
             init_region = gcp_region if gcp_region else None
             self.__init__(gcp_project_id=init_project_id, gcp_region=init_region)
         except exceptions.APIInitializationError as e:
-<<<<<<< HEAD
-            return (
-                f"Error re-initializing Gemini client with provided GCP credentials: {e}",
-=======
             print(f"Failed to initialize Gemini client: {e}")
             raise RuntimeError(f"Failed to initialize Gemini client: {e}")
         except Exception as e:
             print(f"An unexpected error occurred during client initialization: {e}")
             raise RuntimeError(
                 f"An unexpected error occurred during client initialization: {e}"
->>>>>>> 7246f6a4
             )
 
         # Stage 2: Prepare Request Payload
@@ -356,19 +296,12 @@
                     types.Part.from_text(text=system_instruction)
                 ]
 
-<<<<<<< HEAD
-            gen_config_obj.system_instruction = (
-                system_instruction_parts if system_instruction_parts else None
-            )
-            # Make the API call
-=======
         except Exception as e:
             print(f"Failed to prepare API request payload: {e}")
             raise RuntimeError(f"Failed to prepare API request payload: {e}")
 
         # Stage 3: Make API call
         try:
->>>>>>> 7246f6a4
             response = self._generate_content(
                 model=GeminiModel[model].value,
                 contents=contents,
@@ -381,40 +314,6 @@
         # Stage 4: Process response
         try:
             generated_text = ""
-<<<<<<< HEAD
-            if response.candidates:
-                candidate = response.candidates[0]
-                if candidate.content and candidate.content.parts:
-                    generated_text = candidate.content.parts[0].text
-                elif (
-                    hasattr(candidate, "finish_reason")
-                    and candidate.finish_reason.name == "SAFETY"
-                ):
-                    generated_text = f"Content generation stopped due to safety filters. Finish reason: {candidate.finish_reason.name}"
-                    if candidate.safety_ratings:
-                        for rating in candidate.safety_ratings:
-                            generated_text += f"\n  - Category: {rating.category.name}, Probability: {rating.probability.name}"
-                elif hasattr(candidate, "finish_reason"):
-                    generated_text = f"No content generated. Finish reason: {candidate.finish_reason.name}"
-
-            elif response.prompt_feedback and response.prompt_feedback.block_reason:
-                generated_text = f"Content blocked due to safety filters on the prompt. Reason: {response.prompt_feedback.block_reason}"
-                if response.prompt_feedback.safety_ratings:
-                    for rating in response.prompt_feedback.safety_ratings:
-                        generated_text += f"\n  - Category: {rating.category.name}, Probability: {rating.probability.name}"
-            else:
-                generated_text = "No content generated. The response was empty."
-
-            return (generated_text,)
-
-        except (exceptions.APICallError, exceptions.ConfigurationError) as e:
-            error_message = str(e)
-            print(error_message)
-            return (f"Error: {error_message}",)
-        except Exception as e:
-            print(f"An unexpected error occurred in calling Gemini API: {e}")
-            return (f"Error: {e}",)
-=======
             if not response.candidates:
                 if response.prompt_feedback and response.prompt_feedback.block_reason:
                     generated_text = f"Content blocked due to safety filters on the prompt. Reason: {response.prompt_feedback.block_reason}"
@@ -444,7 +343,6 @@
         except Exception as e:
             print(f"Failed to process API response: {e}")
             raise RuntimeError(f"Failed to process API response: {e}")
->>>>>>> 7246f6a4
 
 
 NODE_CLASS_MAPPINGS = {"GeminiNode25": GeminiNode25}
