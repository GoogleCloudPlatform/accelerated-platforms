# Copyright 2025 Google LLC
#
# Licensed under the Apache License, Version 2.0 (the "License");
# you may not use this file except in compliance with the License.
# You may obtain a copy of the License at
#
#      http://www.apache.org/licenses/LICENSE-2.0
#
# Unless required by applicable law or agreed to in writing, software
# distributed under the License is distributed on an "AS IS" BASIS,
# WITHOUT WARRANTIES OR CONDITIONS OF ANY KIND, either express or implied.
# See the License for the specific language governing permissions and
# limitations under the License.

# This is a preview version of Google GenAI custom nodes

from typing import Any, Dict, List, Optional, Tuple

import numpy as np
import torch
from google.genai import types

from . import exceptions
from .constants import MAX_SEED
from .imagen3_api import Imagen3API


class Imagen3TextToImageNode:
    """
    A ComfyUI node for generating images from text prompts using the Google Imagen API.
    """

    def __init__(self) -> None:
        """
        Initializes the Imagen3TextToImageNode.
        """
        pass

    @classmethod
    def INPUT_TYPES(cls) -> Dict[str, Dict[str, Any]]:
        """
        Defines the input types and widgets for the ComfyUI node.

        Returns:
            A dictionary specifying the required and optional input parameters.
        """
        return {
            "required": {
                "prompt": (
                    "STRING",
                    {
                        "multiline": True,
                        "default": "A vivid landscape painting of a futuristic city",
                    },
                ),
                "person_generation": (
                    ["ALLOW_ADULT", "DONT_ALLOW"],
                    {"default": "ALLOW_ADULT"},
                ),
                "aspect_ratio": (
                    ["1:1", "16:9", "4:3", "3:4", "9:16"],
                    {"default": "16:9"},
                ),
                "number_of_images": ("INT", {"default": 1, "min": 1, "max": 4}),
            },
            "optional": {
                "negative_prompt": ("STRING", {"multiline": True, "default": ""}),
                "seed": (
                    "INT",
                    {
                        "default": 0,
                        "min": 0,
                        "max": MAX_SEED,
                        "tooltip": "0 seed let's Imagen3 API handle randomness. Seed works with enhance_prompt disabled",
                    },
                ),
                "enhance_prompt": ("BOOLEAN", {"default": True}),
                "add_watermark": ("BOOLEAN", {"default": False}),
                "output_image_type": (["PNG", "JPEG"], {"default": "PNG"}),
                "safety_filter_level": (
                    [
                        "BLOCK_LOW_AND_ABOVE",
                        "BLOCK_MEDIUM_AND_ABOVE",
                        "BLOCK_ONLY_HIGH",
                        "BLOCK_NONE",
                    ],
                    {"default": "BLOCK_MEDIUM_AND_ABOVE"},
                ),
                "gcp_project_id": (
                    "STRING",
                    {
                        "default": "",
                        "tooltip": "GCP project id where Vertex AI API will query Imagen",
                    },
                ),
                "gcp_region": (
                    "STRING",
                    {
                        "default": "",
                        "tooltip": "GCP region for Vertex AI API",
                    },
                ),
            },
        }

    RETURN_TYPES = ("IMAGE",)
    RETURN_NAMES = ("Generated Image",)

    FUNCTION = "generate_and_return_image"
    CATEGORY = "Google AI/Imagen3"

    def generate_and_return_image(
        self,
        prompt: str,
        person_generation: str = "DONT_ALLOW",
        aspect_ratio: str = "16:9",
        number_of_images: int = 4,
        negative_prompt: Optional[str] = None,
        seed: int = 0,
        enhance_prompt: bool = True,
        add_watermark: bool = False,
        output_image_type: str = "PNG",
        safety_filter_level: str = "BLOCK_MEDIUM_AND_ABOVE",
        gcp_project_id: Optional[str] = None,
        gcp_region: Optional[str] = None,
    ) -> Tuple[torch.Tensor,]:
        """
        Generates images based on the provided parameters using the Imagen API
        and returns them as a PyTorch tensor suitable for ComfyUI.

        Args:
            prompt: The text prompt for image generation.
            person_generation: Controls whether the model can generate people.
            aspect_ratio: The desired aspect ratio of the images.
            number_of_images: The number of images to generate (1-4).
            negative_prompt: A prompt to guide the model to avoid generating certain things.
            seed: A seed for reproducible image generation. If 0, Imagen API handles randomness.
            enhance_prompt: Whether to enhance the prompt automatically.
            add_watermark: Whether to add a watermark to the generated images.
            output_image_type: The desired output image format (PNG or JPEG).
            safety_filter_level: The safety filter strictness.
            gcp_project_id: GCP project ID where the Imagen will be queried via Vertex AI APIs
            gcp_region: GCP region for Vertex AI APIs to query Imagen

        Returns:
            A tuple containing a PyTorch tensor of the generated images,
            formatted as (batch_size, height, width, channels).
        """
        try:
<<<<<<< HEAD
            if prompt is None or not str(prompt).strip():
                raise exceptions.ConfigurationError("Prompt cannot be empty.")

            imagen_api = Imagen3API(project_id=gcp_project_id, region=gcp_region)

            p_gen_enum = getattr(types.PersonGeneration, person_generation)
            seed_for_api = seed if seed != 0 else None
=======
            imagen_api = Imagen3API(project_id=gcp_project_id, region=gcp_region)
        except exceptions.APIInitializationError as e:
            print(f"Failed to initialize Imagen API client: {e}")
            raise RuntimeError(f"Failed to initialize Imagen API client: {e}")
        except Exception as e:
            print(f"An unexpected error occurred during client initialization: {e}")
            raise RuntimeError(
                f"An unexpected error occurred during client initialization: {e}"
            )

        try:
            p_gen_enum = getattr(types.PersonGeneration, person_generation)
            seed_for_api = seed if seed != 0 else None
        except AttributeError:
            raise RuntimeError(
                f"Invalid person_generation option: '{person_generation}'."
            )
        except Exception as e:
            print(f"Failed to prepare parameters: {e}")
            raise RuntimeError(f"Failed to prepare parameters: {e}")
>>>>>>> 7246f6a4

            pil_images = imagen_api.generate_image_from_text(
                prompt=prompt,
                person_generation=p_gen_enum,
                aspect_ratio=aspect_ratio,
                number_of_images=number_of_images,
                negative_prompt=negative_prompt,
                seed=seed_for_api,
                enhance_prompt=enhance_prompt,
                add_watermark=add_watermark,
                output_image_type=output_image_type,
                safety_filter_level=safety_filter_level,
            )
<<<<<<< HEAD

            if not pil_images:
                raise RuntimeError(
                    "Imagen API failed to generate images or generated no valid images."
                )

            output_tensors: List[torch.Tensor] = []
            for img in pil_images:
                img = img.convert("RGB")
                img_np = np.array(img).astype(np.float32) / 255.0
                img_tensor = torch.from_numpy(img_np)[
                    None,
                ]
                output_tensors.append(img_tensor)

            batched_images_tensor = torch.cat(output_tensors, dim=0)
            return (batched_images_tensor,)
        except (
            exceptions.APICallError,
            exceptions.ConfigurationError,
            exceptions.APIInitializationError,
        ):
            raise
        except Exception as e:
=======
            if not pil_images:
                raise exceptions.APICallError("API returned no valid images.")
        except (exceptions.APICallError, exceptions.ConfigurationError) as e:
            print(f"Image generation failed: {e}")
            raise RuntimeError(f"Image generation failed: {e}")
        except Exception as e:
            print(f"An unexpected error occurred during image generation: {e}")
>>>>>>> 7246f6a4
            raise RuntimeError(
                f"An unexpected error occurred during image generation: {e}"
            )

<<<<<<< HEAD
=======
        try:
            output_tensors: List[torch.Tensor] = []
            for img in pil_images:
                img = img.convert("RGB")
                img_np = np.array(img).astype(np.float32) / 255.0
                img_tensor = torch.from_numpy(img_np)[
                    None,
                ]
                output_tensors.append(img_tensor)

            batched_images_tensor = torch.cat(output_tensors, dim=0)
            return (batched_images_tensor,)
        except Exception as e:
            print(f"Failed to process and convert generated images: {e}")
            raise RuntimeError(f"Failed to process and convert generated images: {e}")

>>>>>>> 7246f6a4

NODE_CLASS_MAPPINGS = {"Imagen3TextToImageNode": Imagen3TextToImageNode}

NODE_DISPLAY_NAME_MAPPINGS = {"Imagen3TextToImageNode": "Imagen3 Text To Image"}<|MERGE_RESOLUTION|>--- conflicted
+++ resolved
@@ -147,15 +147,6 @@
             formatted as (batch_size, height, width, channels).
         """
         try:
-<<<<<<< HEAD
-            if prompt is None or not str(prompt).strip():
-                raise exceptions.ConfigurationError("Prompt cannot be empty.")
-
-            imagen_api = Imagen3API(project_id=gcp_project_id, region=gcp_region)
-
-            p_gen_enum = getattr(types.PersonGeneration, person_generation)
-            seed_for_api = seed if seed != 0 else None
-=======
             imagen_api = Imagen3API(project_id=gcp_project_id, region=gcp_region)
         except exceptions.APIInitializationError as e:
             print(f"Failed to initialize Imagen API client: {e}")
@@ -176,8 +167,8 @@
         except Exception as e:
             print(f"Failed to prepare parameters: {e}")
             raise RuntimeError(f"Failed to prepare parameters: {e}")
->>>>>>> 7246f6a4
-
+
+        try:
             pil_images = imagen_api.generate_image_from_text(
                 prompt=prompt,
                 person_generation=p_gen_enum,
@@ -190,13 +181,18 @@
                 output_image_type=output_image_type,
                 safety_filter_level=safety_filter_level,
             )
-<<<<<<< HEAD
-
             if not pil_images:
-                raise RuntimeError(
-                    "Imagen API failed to generate images or generated no valid images."
-                )
-
+                raise exceptions.APICallError("API returned no valid images.")
+        except (exceptions.APICallError, exceptions.ConfigurationError) as e:
+            print(f"Image generation failed: {e}")
+            raise RuntimeError(f"Image generation failed: {e}")
+        except Exception as e:
+            print(f"An unexpected error occurred during image generation: {e}")
+            raise RuntimeError(
+                f"An unexpected error occurred during image generation: {e}"
+            )
+
+        try:
             output_tensors: List[torch.Tensor] = []
             for img in pil_images:
                 img = img.convert("RGB")
@@ -208,45 +204,10 @@
 
             batched_images_tensor = torch.cat(output_tensors, dim=0)
             return (batched_images_tensor,)
-        except (
-            exceptions.APICallError,
-            exceptions.ConfigurationError,
-            exceptions.APIInitializationError,
-        ):
-            raise
-        except Exception as e:
-=======
-            if not pil_images:
-                raise exceptions.APICallError("API returned no valid images.")
-        except (exceptions.APICallError, exceptions.ConfigurationError) as e:
-            print(f"Image generation failed: {e}")
-            raise RuntimeError(f"Image generation failed: {e}")
-        except Exception as e:
-            print(f"An unexpected error occurred during image generation: {e}")
->>>>>>> 7246f6a4
-            raise RuntimeError(
-                f"An unexpected error occurred during image generation: {e}"
-            )
-
-<<<<<<< HEAD
-=======
-        try:
-            output_tensors: List[torch.Tensor] = []
-            for img in pil_images:
-                img = img.convert("RGB")
-                img_np = np.array(img).astype(np.float32) / 255.0
-                img_tensor = torch.from_numpy(img_np)[
-                    None,
-                ]
-                output_tensors.append(img_tensor)
-
-            batched_images_tensor = torch.cat(output_tensors, dim=0)
-            return (batched_images_tensor,)
         except Exception as e:
             print(f"Failed to process and convert generated images: {e}")
             raise RuntimeError(f"Failed to process and convert generated images: {e}")
 
->>>>>>> 7246f6a4
 
 NODE_CLASS_MAPPINGS = {"Imagen3TextToImageNode": Imagen3TextToImageNode}
 
