--- conflicted
+++ resolved
@@ -155,10 +155,7 @@
         try:
             imagen_api = Imagen4API(project_id=gcp_project_id, region=gcp_region)
         except exceptions.APIInitializationError as e:
-<<<<<<< HEAD
-=======
             print(f"Failed to initialize Imagen API client for node execution: {e}")
->>>>>>> 7246f6a4
             raise RuntimeError(
                 f"Failed to initialize Imagen API client for node execution: {e}"
             )
@@ -190,16 +187,6 @@
                 output_image_type=output_image_type,
                 safety_filter_level=safety_filter_level,
             )
-<<<<<<< HEAD
-        except (exceptions.APICallError, exceptions.ConfigurationError) as e:
-            raise RuntimeError(f"Error occurred during image generation: {e}")
-        except Exception as e:
-            raise RuntimeError(
-                f"An unexpected error occurred during image generation: {e}"
-            )
-
-        if not pil_images:
-=======
             if not pil_images:
                 raise exceptions.APICallError(
                     "Imagen API failed to generate images or generated no valid images."
@@ -209,7 +196,6 @@
             raise RuntimeError(f"Error occurred during image generation: {e}")
         except Exception as e:
             print(f"An unexpected error occurred during image generation: {e}")
->>>>>>> 7246f6a4
             raise RuntimeError(
                 f"An unexpected error occurred during image generation: {e}"
             )
@@ -226,10 +212,7 @@
             batched_images_tensor = torch.cat(output_tensors, dim=0)
             return (batched_images_tensor,)
         except Exception as e:
-<<<<<<< HEAD
-=======
             print(f"Failed to process and convert generated images: {e}")
->>>>>>> 7246f6a4
             raise RuntimeError(f"Failed to process and convert generated images: {e}")
 
 
