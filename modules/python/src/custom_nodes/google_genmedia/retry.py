--- conflicted
+++ resolved
@@ -93,15 +93,8 @@
             for attempt in range(max_retries):
                 try:
                     return func(*args, **kwargs)
-<<<<<<< HEAD
-                except (
-                    api_core_exceptions.ResourceExhausted,
-                    api_core_exceptions.ServiceUnavailable,
-                ) as e:
-=======
 
                 except RETRYABLE_EXCEPTIONS as e:
->>>>>>> 17b906af
                     last_exception = e
                     error_msg = _extract_error_message(e)
                     logger.warning(
