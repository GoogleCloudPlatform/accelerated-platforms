--- conflicted
+++ resolved
@@ -50,40 +50,13 @@
     initial_delay: float = 5,
     max_retries: int = 3,
     backoff: float = 2,
-<<<<<<< HEAD
 ):
     """
     A decorator to retry a function on transient errors and translate
     permanent errors into custom exceptions.
     """
-=======
-) -> Callable[[F], F]:
-    """A decorator to retry a function call on specific transient API errors.
 
-    This decorator will retry the wrapped function when it encounters specific
-    transient errors (resource exhausted, service unavailable, server errors).
-    It uses exponential backoff for retries.
->>>>>>> 7b8242c6
-
-    Non-retryable errors (invalid arguments, permission denied, timeouts) are
-    immediately raised as appropriate custom exceptions.
-
-    Args:
-        initial_delay: Initial delay in seconds before first retry (default: 5)
-        max_retries: Maximum number of retry attempts (default: 3)
-        backoff: Multiplier for exponential backoff (default: 2)
-
-    Returns:
-        Decorated function that will retry on transient errors
-    """
-    # Define which exceptions should trigger retries
-    RETRYABLE_EXCEPTIONS = (
-        api_core_exceptions.ResourceExhausted,
-        api_core_exceptions.ServiceUnavailable,
-        genai_errors.ServerError,
-    )
-
-    def decorator(func: F) -> F:
+    def decorator(func):
         @functools.wraps(func)
         def wrapper(*args, **kwargs):
             delay = initial_delay
@@ -93,7 +66,6 @@
                 try:
                     return func(*args, **kwargs)
 
-<<<<<<< HEAD
                 # --- NON-RETRYABLE ERRORS (Fail Immediately) ---
 
                 except genai_errors.ClientError as e:
@@ -123,79 +95,6 @@
             # If the loop completes, all retries for a server error have failed.
             raise exceptions.APICallError(
                 f"API call failed after {max_retries} retries: {last_exception.message}"
-=======
-                except RETRYABLE_EXCEPTIONS as e:
-                    last_exception = e
-                    error_msg = _extract_error_message(e)
-                    logger.warning(
-                        f"Retryable API error (attempt {attempt + 1}/{max_retries}): {error_msg}. "
-                        f"Retrying in {delay:.2f} seconds..."
-                    )
-
-                    if attempt < max_retries - 1:  # Don't sleep after last attempt
-                        time.sleep(delay)
-                        delay *= backoff
-
-                except (api_core_exceptions.InvalidArgument) as e:
-                    error_msg = _extract_error_message(e)
-                    logger.error(f"Invalid argument or configuration: {error_msg}")
-                    raise exceptions.ConfigurationError(
-                        f"Invalid argument or configuration: {error_msg}"
-                    ) from e
-
-                except (api_core_exceptions.PermissionDenied) as e:
-                    error_msg = _extract_error_message(e)
-                    logger.error(f"Permission denied: {error_msg}")
-                    raise exceptions.APICallError(
-                        f"Permission denied. Check your credentials and permissions. Error: {error_msg}"
-                    ) from e
-
-                except (api_core_exceptions.DeadlineExceeded) as e:
-                    error_msg = _extract_error_message(e)
-                    logger.error(f"API request timed out: {error_msg}")
-                    raise exceptions.APICallError(
-                        f"API request timed out: {error_msg}"
-                    ) from e
-
-                except (api_core_exceptions.NotFound) as e:
-                    error_msg = _extract_error_message(e)
-                    logger.error(f"API endpoint not found: {error_msg}")
-                    raise exceptions.ConfigurationError(
-                        "The provided region may be invalid or the API may not be available in that region."
-                    ) from e
-
-                except (
-                    api_core_exceptions.GoogleAPICallError,
-                    genai_errors.APIError,
-                ) as e:
-                    error_msg = _extract_error_message(e)
-                    logger.error(f"Unexpected API error: {error_msg}")
-                    raise exceptions.APICallError(
-                        f"An unexpected API error occurred: {error_msg}"
-                    ) from e
-
-                except requests.exceptions.RequestException as e:
-                    error_msg = _extract_error_message(e)
-                    logger.error(f"Network request failed: {error_msg}")
-                    raise exceptions.APICallError(
-                        f"Network request failed: {error_msg}"
-                    ) from e
-                except genai_errors.APIError as e:
-                    error_msg = self._format_api_error(e)
-                    raise exceptions.APIInitializationError(
-                        f"Failed to initialize GenAI client. The project ID '{self.project_id}' "
-                        f"or region '{self.region}' may be incorrect, or the Vertex AI API "
-                        f"is disabled. Details: {error_msg}"
-                    ) from e
-
-            # If all retries exhausted
-            error_msg = _extract_error_message(last_exception)
-            logger.error(
-                f"API call failed after {max_retries} retries. Last error: {error_msg}"
-            )
-            raise exceptions.APICallError(
-                f"API call failed after {max_retries} retries: {error_msg}"
->>>>>>> 7b8242c6
             ) from last_exception
 
         return wrapper
