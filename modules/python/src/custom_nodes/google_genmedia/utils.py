# Copyright 2025 Google LLC
#
# Licensed under the Apache License, Version 2.0 (the "License");
# you may not use this file except in compliance with the License.
# You may obtain a copy of the License at
#
#      http://www.apache.org/licenses/LICENSE-2.0
#
# Unless required by applicable law or agreed to in writing, software
# distributed under the License is distributed on an "AS IS" BASIS,
# WITHOUT WARRANTIES OR CONDITIONS OF ANY KIND, either express or implied.
# See the License for the specific language governing permissions and
# limitations under the License.

import base64
import functools  # Added for decorator
import io
import mimetypes
import os
import random
import re
import time
from io import BytesIO
from typing import Any, List, Optional, Tuple

import folder_paths
import numpy as np
import torch
from google import genai
from google.api_core import exceptions as api_core_exceptions
from google.api_core.client_info import ClientInfo
from google.cloud import storage
from google.genai import errors as genai_errors
from google.genai import types
from google.genai.types import GenerateVideosConfig, Image
from grpc import StatusCode
from PIL import Image as PIL_Image


from .constants import STORAGE_USER_AGENT
from .custom_exceptions import APIExecutionError, APIInputError
from .retry import api_error_retry


def base64_to_pil_to_tensor(base64_string: str) -> torch.Tensor:
    """
    Decodes a base64 string and converts the resulting image to a PyTorch tensor.

    Args:
        base64_string: The base64 encoded string of an image.

    Returns:
        A PyTorch tensor of the image, formatted as (1, height, width, channels)
        with float values in the [0, 1] range.
    """
    image_data = base64.b64decode(base64_string)
    pil_image = PIL_Image.open(io.BytesIO(image_data)).convert("RGBA")
    image_array = np.array(pil_image, dtype=np.float32) / 255.0
    tensor = torch.from_numpy(image_array)[
        None,
    ]

    return tensor


def download_gcsuri(gcsuri: str, destination: str) -> bool:
    """
    Downloads a file from a Google Cloud Storage (GCS) URI to a specified local destination path.

    This function validates the GCS URI format, extracts the bucket and blob names,
    and then attempts to download the GCS object.

    Args:
        gcsuri: The Google Cloud Storage URI of the video file to download (e.g., "gs://your-bucket/path/to/file.mp4").
        destination: The full local file path where the downloaded GCS object will be saved.

    Returns:
        bool: True if the download was successful.

    Raises:
        APIInputError: If the provided `gcsuri` is not in a valid GCS URI format.
        APIExecutionError: If an error occurs during the GCS download operation.
    """

    if not gcsuri.startswith("gs://"):
        raise APIInputError("Invalid GCS URI format. Must start with 'gs://'")

    path_parts = gcsuri[len("gs://") :].split("/", 1)
    if len(path_parts) < 2:
        raise APIInputError("Invalid GCS URI: No object path specified.")

    bucket_name = path_parts[0]
    blob_name = path_parts[1]

    try:
        storage_client = storage.Client(
            client_info=ClientInfo(user_agent=STORAGE_USER_AGENT)
        )
        bucket = storage_client.bucket(bucket_name)
        blob = bucket.blob(blob_name)

        # Download the blob to the specified local file path
        blob.download_to_filename(destination)
        print(f"Successfully downloaded '{gcsuri}' to '{destination}'")
        return True

    except api_core_exceptions.GoogleAPICallError as e:
        # Handle specific GCS API errors (like Not Found, Permission Denied)
        if e.code == StatusCode.NOT_FOUND:
            raise APIExecutionError(
                f"GCS object not found at '{gcsuri}'. Error: {e.details}"
            ) from e
        elif e.code in (StatusCode.PERMISSION_DENIED, StatusCode.UNAUTHENTICATED):
            raise APIExecutionError(
                f"Permission denied to access GCS resource at '{gcsuri}'. Error: {e.details}"
            ) from e
        else:
            raise APIExecutionError(
                f"GCS API error during download of '{gcsuri}': {e.details}"
            ) from e
    except Exception as e:
        # Catch any other unexpected non-API specific errors.
        raise APIExecutionError(
            f"An unexpected error occurred during GCS download of '{gcsuri}': {e}"
        ) from e


@api_error_retry
def generate_image_from_text(
    client: genai.Client,
    model: str,
    prompt: str,
    person_generation: str,
    aspect_ratio: str,
    number_of_images: int,
    negative_prompt: str,
    seed: Optional[int],
    enhance_prompt: bool,
    add_watermark: bool,
    output_image_type: str,
    safety_filter_level: str,
) -> List[PIL_Image.Image]:
    """
    Generate image from text prompt using Imagen.

    Args:
        client: genai.Client
        model: model to be used
        prompt: The text prompt for image generation.
        person_generation: Controls whether the model can generate people.
        aspect_ratio: The desired aspect ratio of the images.
        number_of_images: The number of images to generate (1-4).
        negative_prompt: A prompt to guide the model to avoid generating certain things.
        seed: Optional. A seed for reproducible image generation.
        enhance_prompt: Whether to enhance the prompt automatically.
        add_watermark: Whether to add a watermark to the generated images.
        output_image_type: The desired output image format (PNG or JPEG).
        safety_filter_level: The safety filter strictness.

    Returns:
        A list of PIL Image objects. Returns an empty list on failure.

    Raises:
        APIInputError: If input parameters are invalid (e.g., unsupported output type).
        APIExecutionError: If the API call fails due to quota, permissions, or server issues.
    """
    config = types.GenerateImagesConfig(
        number_of_images=number_of_images,
        aspect_ratio=aspect_ratio,
        person_generation=person_generation,
        negative_prompt=negative_prompt,
        seed=seed,
        enhance_prompt=enhance_prompt,
        add_watermark=add_watermark,
        output_mime_type=output_image_type,
        safety_filter_level=safety_filter_level,
    )

    print("Sending request to Imagen API for text-to-image generation...")
    response = client.models.generate_images(model=model, prompt=prompt, config=config)

    if not response.generated_images:
        error_message = "Image generation failed or was blocked by safety filters."
        raise APIExecutionError(error_message)

    generated_pil_images: List[PIL_Image.Image] = []
    for i, generated_image in enumerate(response.generated_images):
        if generated_image.image:
            image_bytes = generated_image.image.image_bytes
            pil_image = PIL_Image.open(BytesIO(image_bytes))
            generated_pil_images.append(pil_image)
        elif generated_image.error:
            print(f"Error generating image {i+1}: {generated_image.error}")

    return generated_pil_images


@api_error_retry
def generate_video_from_gcsuri_image(
    client: genai.Client,
    model: str,
    gcsuri: str,
    image_format: str,
    prompt: str,
    aspect_ratio: str,
    output_resolution: Optional[str],
    compression_quality: Optional[str],
    person_generation: str,
    duration_seconds: int,
    generate_audio: Optional[bool],
    enhance_prompt: bool,
    sample_count: int,
    last_frame_gcsuri: Optional[str],
    output_gcs_uri: Optional[str],
    negative_prompt: Optional[str],
    seed: Optional[int],
) -> List[str]:
    """
    Generates video from a Google Cloud Storage (GCS) image URI using the Veo API.

    Args:
        client: genai.Client
        model: model to be used
        gcsuri: The GCS URI of the input image (e.g., "gs://my-bucket/path/to/image.jpg").
        image_format: The format of the input image (e.g., "PNG", "JPEG", "MP4").
        prompt: The text prompt for video generation.
        aspect_ratio: The desired aspect ratio of the video.
        output_resolution: The resolution of the generated video.
        compression_quality: Compression quality i.e optimized vs lossless.
        person_generation: Controls whether the model can generate people.
        duration_seconds: The desired duration of the video in seconds.
        generate_audio: Flag to generate audio. Only allowed in Veo3.
        enhance_prompt: Whether to enhance the prompt automatically.
        sample_count: The number of video samples to generate.
        last_frame_gcsuri: gcsuri of the last frame image for interpolation.
        output_gcs_uri: output gcs url to store the video. Required with lossless output.
        negative_prompt: An optional prompt to guide the model to avoid generating certain things.
        seed: An optional seed for reproducible video generation.

    Returns:
        A list of file paths to the generated videos.

    Raises:
        APIInputError: If input parameters are invalid.
        APIExecutionError: If video generation fails due to API or unexpected issues.
    """
    if compression_quality == "lossless" and not output_gcs_uri:
        raise APIInputError(
            "output_gcs_uri must be passed for lossless video generation."
        )

    if compression_quality == "lossless":
        compression_quality_type = types.VideoCompressionQuality.LOSSLESS
    elif compression_quality == "optimized":
        compression_quality_type = types.VideoCompressionQuality.OPTIMIZED
    else:
        raise APIInputError(f"Incorrect compression_quality type {compression_quality}")

    temp_config = {
        "aspect_ratio": aspect_ratio,
        "person_generation": person_generation,
        "compression_quality": compression_quality_type,
        "duration_seconds": duration_seconds,
        "enhance_prompt": enhance_prompt,
        "number_of_videos": sample_count,
        "negative_prompt": negative_prompt,
        "seed": seed,
    }

    if output_gcs_uri:
        valid_bucket, validation_message = validate_gcs_uri_and_image(
            output_gcs_uri, False
        )
        if valid_bucket:
            print(validation_message)
        else:
            if (
                "not exist or is inaccessible" in validation_message
                or "resource not found" in validation_message
            ):
                raise APIExecutionError(validation_message)
            else:
                raise APIInputError(validation_message)
        temp_config["output_gcs_uri"] = output_gcs_uri

    if re.search(
        r"veo-3\.0",
        model.value if isinstance(model, object) and hasattr(model, "value") else model,
    ):
        if generate_audio:
            temp_config["generate_audio"] = generate_audio
        else:
            temp_config["generate_audio"] = False
        temp_config["resolution"] = output_resolution

    if re.search(
        r"veo-(2\.0|3\.1)",
        model.value if isinstance(model, object) and hasattr(model, "value") else model,
    ):
        if last_frame_gcsuri:
            temp_config["last_frame"] = Image(
                gcs_uri=last_frame_gcsuri, mime_type=image_format
            )

    config = GenerateVideosConfig(**temp_config)
    print(f"Config for image-to-video generation: {config}")

    print("Sending request to Veo API for image-to-video generation")
    operation = client.models.generate_videos(
        model=model,
        image=Image(gcs_uri=gcsuri, mime_type=image_format),
        prompt=prompt,
        config=config,
    )
    print(f"Initial operation response object type: {type(operation)}")

    operation_count = 0
    while not operation.done:
        time.sleep(20)
        operation = client.operations.get(operation)
        operation_count += 1
        print(f"Polling operation (attempt {operation_count})...")

    print(f"Operation completed with status: {operation.done}")

    return process_video_response(operation)


@api_error_retry
def generate_video_from_image(
    client: genai.Client,
    model: str,
    image: torch.Tensor,
    image_format: str,
    prompt: str,
    aspect_ratio: str,
    output_resolution: Optional[str],
    compression_quality: Optional[str],
    person_generation: str,
    duration_seconds: int,
    generate_audio: Optional[bool],
    enhance_prompt: bool,
    sample_count: int,
    last_frame: torch.Tensor,
    output_gcs_uri: Optional[str],
    negative_prompt: Optional[str],
    seed: Optional[int],
) -> List[str]:
    """
    Generates video from an image input (as a torch.Tensor) using the Veo API.

    Args:
        client: genai.Client
        model: model to be used
        image: The input image as a torch.Tensor (ComfyUI format).
        image_format: The format of the input image (e.g., "PNG", "JPEG", "MP4").
        prompt: The text prompt for video generation.
        aspect_ratio: The desired aspect ratio of the video.
        output_resolution: The resolution of the generated video.
        compression_quality: Compression quality i.e optimized vs lossless.
        person_generation: Controls whether the model can generate people.
        duration_seconds: The desired duration of the video in seconds.
        generate_audio: Flag to generate audio. Only allowed in Veo3.
        enhance_prompt: Whether to enhance the prompt automatically.
        sample_count: The number of video samples to generate.
        last_frame: last frame for interpolation.
        output_gcs_uri: output gcs url to store the video. Required with lossless output.
        negative_prompt: An optional prompt to guide the model to avoid generating certain things.
        seed: An optional seed for reproducible video generation.

    Returns:
        A list of file paths to the generated videos.

    Raises:
        APIInputError: If input parameters are invalid.
        APIExecutionError: If video generation fails due to API or unexpected issues.
    """
    input_image_format_upper = image_format.upper()
    mime_type: str

    if input_image_format_upper == "PNG":
        mime_type = "image/png"
    elif input_image_format_upper == "JPEG":
        mime_type = "image/jpeg"
    elif input_image_format_upper == "MP4":
        mime_type = "image/mp4"
    else:
        raise APIInputError(
            f"Unsupported image format for Base64 encoding: {image_format}"
        )

    veo_image_input_str = tensor_to_pil_to_base64(image, input_image_format_upper)
    if not veo_image_input_str:
        raise APIExecutionError(
            "Failed to prepare image input bytes for Veo API. Bytes are empty."
        )

    if compression_quality == "lossless" and not output_gcs_uri:
        raise APIInputError(
            "output_gcs_uri must be passed for lossless video generation."
        )

    if compression_quality == "lossless":
        compression_quality_type = types.VideoCompressionQuality.LOSSLESS
    elif compression_quality == "optimized":
        compression_quality_type = types.VideoCompressionQuality.OPTIMIZED
    else:
        raise APIInputError(f"Incorrect compression_quality type {compression_quality}")

    temp_config = {
        "aspect_ratio": aspect_ratio,
        "person_generation": person_generation,
        "compression_quality": compression_quality_type,
        "duration_seconds": duration_seconds,
        "enhance_prompt": enhance_prompt,
        "number_of_videos": sample_count,
        "negative_prompt": negative_prompt,
        "seed": seed,
    }

    if output_gcs_uri:
        valid_bucket, validation_message = validate_gcs_uri_and_image(
            output_gcs_uri, False
        )
        if valid_bucket:
            print(validation_message)
        else:
            if (
                "not exist or is inaccessible" in validation_message
                or "resource not found" in validation_message
            ):
                raise APIExecutionError(validation_message)
            else:
                raise APIInputError(validation_message)
        temp_config["output_gcs_uri"] = output_gcs_uri

    if re.search(
        r"veo-3\.0",
        model.value if isinstance(model, object) and hasattr(model, "value") else model,
    ):
        if generate_audio:
            temp_config["generate_audio"] = generate_audio
        else:
            temp_config["generate_audio"] = False
        temp_config["resolution"] = output_resolution

    if re.search(
        r"veo-(2\.0|3\.1)",
        model.value if isinstance(model, object) and hasattr(model, "value") else model,
    ):
        if last_frame is not None:
            last_frame_str = tensor_to_pil_to_base64(
                last_frame, input_image_format_upper
            )
            temp_config["last_frame"] = Image(
                image_bytes=last_frame_str, mime_type=mime_type
            )

    config = GenerateVideosConfig(**temp_config)
    print(f"Config for image-to-video generation: {config}")

    print(
        f"Sending request to Veo API for image-to-video generation with prompt: '{prompt[:80]}...'"
    )

    operation = client.models.generate_videos(
        model=model,
        image=Image(image_bytes=veo_image_input_str, mime_type=mime_type),
        prompt=prompt,
        config=config,
    )
    print(f"Initial operation response object type: {type(operation)}")

    operation_count = 0
    while not operation.done:
        time.sleep(20)
        operation = client.operations.get(operation)
        operation_count += 1
        print(f"Polling operation (attempt {operation_count})...")

    print(f"Operation completed with status: {operation.done}")
    return process_video_response(operation)


@api_error_retry
def generate_video_from_text(
    client: genai.Client,
    model: str,
    prompt: str,
    aspect_ratio: str,
    output_resolution: Optional[str],
    compression_quality: Optional[str],
    person_generation: str,
    duration_seconds: int,
    generate_audio: Optional[bool],
    enhance_prompt: bool,
    sample_count: int,
    output_gcs_uri: Optional[str],
    negative_prompt: Optional[str],
    seed: Optional[int],
) -> List[str]:
    """
    Generates video from a text prompt using the Veo API.

    Args:
        client: genai.Client
        model: model to be used
        prompt: The text prompt for video generation.
        aspect_ratio: The desired aspect ratio of the video (e.g., "16:9", "1:1").
        output_resolution: The resolution of the generated video.
        compression_quality: Compression quality i.e optimized vs lossless.
        person_generation: Controls whether the model can generate people ("allow" or "dont_allow").
        duration_seconds: The desired duration of the video in seconds.
        generate_audio: Flag to generate audio. Only allowed in Veo3.
        enhance_prompt: Whether to enhance the prompt automatically.
        sample_count: The number of video samples to generate.
        output_gcs_uri: output gcs url to store the video. Required with lossless output.
        negative_prompt: An optional prompt to guide the model to avoid generating certain things.
        seed: An optional seed for reproducible video generation.

    Returns:
        A list of file paths to the generated videos.

    Raises:
        APIInputError: If input parameters are invalid (e.g., empty prompt, out-of-range duration/sample_count).
        APIExecutionError: If video generation fails after retries, due to API errors, or unexpected issues.
    """
    if compression_quality == "lossless" and not output_gcs_uri:
        raise APIInputError(
            "output_gcs_uri must be passed for lossless video generation."
        )

    if compression_quality == "lossless":
        compression_quality_type = types.VideoCompressionQuality.LOSSLESS
    elif compression_quality == "optimized":
        compression_quality_type = types.VideoCompressionQuality.OPTIMIZED
    else:
        raise APIInputError(f"Incorrect compression_quality type {compression_quality}")

    temp_config = {
        "aspect_ratio": aspect_ratio,
        "person_generation": person_generation,
        "compression_quality": compression_quality_type,
        "duration_seconds": duration_seconds,
        "enhance_prompt": enhance_prompt,
        "number_of_videos": sample_count,
        "negative_prompt": negative_prompt,
        "seed": seed,
    }

    if output_gcs_uri:
        valid_bucket, validation_message = validate_gcs_uri_and_image(
            output_gcs_uri, False
        )
        if valid_bucket:
            print(validation_message)
        else:
            if (
                "not exist or is inaccessible" in validation_message
                or "resource not found" in validation_message
            ):
                raise APIExecutionError(validation_message)
            else:
                raise APIInputError(validation_message)
        temp_config["output_gcs_uri"] = output_gcs_uri

    if re.search(
        r"veo-3\.0",
        model.value if isinstance(model, object) and hasattr(model, "value") else model,
    ):
        if generate_audio:
            temp_config["generate_audio"] = generate_audio
        else:
            temp_config["generate_audio"] = False
        temp_config["resolution"] = output_resolution

    config = GenerateVideosConfig(**temp_config)
    print(f"Config for text-to-video generation: {config}")

    print("Sending request to Veo API for text-to-video generation...")
    operation = client.models.generate_videos(model=model, prompt=prompt, config=config)
    print(f"Initial operation response object type: {type(operation)}")

    operation_count = 0
    while not operation.done:
        time.sleep(20)  # Polling interval
        operation = client.operations.get(operation)
        operation_count += 1
        print(f"Polling operation (attempt {operation_count})...")

    print(f"Operation completed with status: {operation.done}")
    return process_video_response(operation)


def media_file_to_genai_part(file_path: str, mime_type: str) -> types.Part:
    """Reads a media file (image, audio, or video) and converts it to a genai.types.Part.

    This function is designed to prepare the raw bytes of a media file for input to
    the Gemini API. It reads the file in binary mode and encapsulates the content
    along with its specified MIME type into a `genai.types.Part` object.

    Args:
        file_path (str): The absolute or relative path to the media file.
        mime_type (str): The MIME type of the media file (e.g., 'image/png', 'audio/wav', 'video/mp4').

    Returns:
        types.Part: A `genai.types.Part` object containing the media file's bytes
                    and MIME type, ready for API input.

    Raises:
        APIInputError: If the specified `file_path` does not exist.
        APIExecutionError: If an error occurs during the file reading or conversion process.
    """
    if not os.path.exists(file_path):
        raise APIInputError(f"Media file not found: {file_path}")

    try:
        with open(file_path, "rb") as f:
            media_bytes = f.read()
        print(f"Read the file {file_path}")
        return types.Part.from_bytes(data=media_bytes, mime_type=mime_type)
    except Exception as e:
        # Pass the original exception up, but with more context
        raise APIExecutionError(
            f"Error converting media file {file_path} (MIME: {mime_type}) to genai.types.Part: {e}"
        )


def prep_for_media_conversion(file_path: str, mime_type: str) -> Optional[types.Part]:
    """Attempts to prepare a media file into a genai.types.Part for input to the model.

    This function checks if the specified file exists and, if so, attempts to convert it
    into a format suitable for the `genai` model. It handles potential errors during
    the conversion process.

    Args:
        file_path (str): The absolute or relative path to the media file.
        mime_type (str): The MIME type of the media file (e.g., 'image/jpeg', 'video/mp4').

    Returns:
        Optional[types.Part]: A `genai.types.Part` object if the file is successfully
                              loaded and converted, otherwise `None`.
    """
    if os.path.exists(file_path):
        print(f"Attempting to load media from: {file_path}")
        try:
            return media_file_to_genai_part(file_path, mime_type)
        except Exception as e:
            print(f"Warning: Could not add media file {file_path}: {e}")
            return None  # Return None on failure
    else:
        print(f"The file path {file_path} does not exist. Skipping.")
        return None  # Return None if file not found


def process_video_response(operation: Any) -> List[str]:
    """
    Processes the video generation operation response and saves generated videos.

    Args:
        operation: The completed LRO (Long Running Operation) object from the Veo API.

    Returns:
        A list of file paths to the saved video files.

    Raises:
        APIExecutionError: If no video data is found in the API response or if saving fails.
    """
    # store the output in temp directory. The video will be previewed using Preview custom node custom node and saved in output dir if needed
    output_dir = folder_paths.get_temp_directory()
    os.makedirs(output_dir, exist_ok=True)

    video_paths: List[str] = []
    videos_data: List[Any] = []

    # Define a list of possible paths to 'generated_videos' within the operation response
    possible_paths = [
        lambda op: getattr(op.response, "generated_videos", None),
        lambda op: getattr(op.result, "generated_videos", None),
        lambda op: (
            op.response.get("generated_videos")
            if isinstance(op.response, dict)
            else None
        ),
        lambda op: (
            op.response.get("generateVideoResponse", {}).get("generated_videos")
            if isinstance(op.response, dict)
            else None
        ),
        lambda op: (
            [op.response.get("generateVideoResponse")]
            if isinstance(op.response, dict)
            and isinstance(op.response.get("generateVideoResponse"), dict)
            else None
        ),
        lambda op: op.response if isinstance(op.response, list) else None,
        lambda op: [op.response] if hasattr(op.response, "video") else None,
        lambda op: [op.result] if hasattr(op.result, "video") else None,
    ]

    for get_data_func in possible_paths:
        try:
            temp_data = get_data_func(operation)
            if temp_data is not None:
                if isinstance(temp_data, list) and temp_data:
                    videos_data = temp_data
                    print(
                        f"Found videos data via path: {getattr(get_data_func, '__qualname__', 'lambda')}"
                    )
                    break
                elif hasattr(temp_data, "video"):
                    videos_data = [temp_data]
                    print(
                        f"Found single video object via path: {getattr(get_data_func, '__qualname__', 'lambda')}"
                    )
                    break
        except AttributeError:
            pass
        except Exception as e:
            print(
                f"Error trying video data extraction path ({getattr(get_data_func, '__qualname__', 'lambda')}): {e}"
            )

    if not videos_data:
        error_msg = (
            "No video data found in the API response after trying all known structures. "
            "This might indicate an unexpected API response format or a failed generation without explicit error."
        )
        print(error_msg)
        print(f"Full operation object at time of video extraction failure: {operation}")
        raise APIExecutionError(error_msg)

    print(f"Found {len(videos_data)} videos to process.")
    for n, video_item in enumerate(videos_data):
        timestamp = int(time.time())
        unique_id = random.randint(1000, 99999)
        video_filename = f"veo_{timestamp}_{unique_id}_{n}.mp4"
        video_path = os.path.join(output_dir, video_filename)
        try:
            if (
                hasattr(video_item, "video")
                and hasattr(video_item.video, "save")
                and not (hasattr(video_item.video, "uri") and video_item.video.uri)
            ):
                video_item.video.save(video_path)
                video_paths.append(video_path)
                print(f"Saved video {n} using video_item.video.save() to {video_path}")
            elif (
                hasattr(video_item, "video")
                and hasattr(video_item.video, "uri")
                and video_item.video.uri
            ):
                if download_gcsuri(video_item.video.uri, video_path):
                    video_paths.append(video_path)
            elif hasattr(video_item, "video_bytes"):
                with open(video_path, "wb") as f:
                    f.write(video_item.video_bytes)
                video_paths.append(video_path)
                print(f"Saved video {n} using video_item.video_bytes to {video_path}")
            else:
                print(
                    f"Video {n} could not be saved: Neither 'video.save()' nor 'video_bytes' found on video_item. "
                    f"Skipping this video. Item type: {type(video_item)}"
                )
                print(f"Problematic video item structure for video {n}: {video_item}")

        except Exception as e:
            # We catch all here as download_gcsuri already raises an APIExecutionError.
            if isinstance(e, APIExecutionError):
                raise
            print(f"Error saving video {n} to {video_path}: {e}")

    if not video_paths:
        raise APIExecutionError(
            "Failed to save any videos despite successful generation response."
        )

    print(f"Successfully processed and saved {len(video_paths)} videos.")
    return video_paths


def validate_gcs_uri_and_image(
    gcs_uri: str, check_object: bool = True
) -> Tuple[bool, str]:
    """
    Validates if a given string is a valid GCS URI and if the object it points to
    exists and is identified as an image.

    Args:
        gcs_uri: The Google Cloud Storage URI (e.g., "gs://my-bucket/path/to/image.jpg").

    Returns:
        A tuple where the first element is True if valid and an image,
        False otherwise. The second element is a message indicating
        the validation status or error.
    """
    GCS_URI_PATTERN = re.compile(
        r"^gs://(?P<bucket>[a-z0-9][a-z0-9._-]{1,61}[a-z0-9])(?:/(?P<object_path>.*))?$"
    )
    match = GCS_URI_PATTERN.match(gcs_uri)
    if not match:
        return (
            False,
            f"Invalid GCS URI format: '{gcs_uri}'. Does not match 'gs://bucket/object' pattern.",
        )

    bucket_name = match.group("bucket")
    object_path = match.group("object_path")

    try:
        storage_client = storage.Client(
            client_info=ClientInfo(user_agent=STORAGE_USER_AGENT)
        )
        bucket = storage_client.bucket(bucket_name)

        if not bucket.exists():
            return (
                False,
                f"GCS bucket '{bucket_name}' does not exist or is inaccessible.",
            )
        # Exit with True status if the check was only for the GCS URI and not the object.
        if not check_object:
            return (True, f"GCS URI is valid.")
        blob = bucket.blob(object_path)

        if not blob.exists():
            return (
                False,
                f"GCS object '{object_path}' not found in bucket '{bucket_name}'.",
            )

        blob.reload()
        content_type = blob.content_type
        if content_type is None:
            inferred_type, _ = mimetypes.guess_type(object_path)
            if inferred_type:
                content_type = inferred_type
            else:
                return (
                    False,
                    f"GCS object '{object_path}' has no content type set and cannot be inferred as an image.",
                )

        if not content_type.startswith("image/"):
            return (
                False,
                f"GCS object '{object_path}' is not an image. Content-Type: {content_type}",
            )

        return (
            True,
            f"GCS URI is valid and object '{object_path}' is a valid image (Content-Type: {content_type}).",
        )

    except api_core_exceptions.GoogleAPICallError as e:
        # Map GoogleAPICallError for GCS checks to a generic failure message
        if e.code == StatusCode.NOT_FOUND:
            return False, f"GCS resource not found: {e.details}"
        elif (
            e.code == StatusCode.PERMISSION_DENIED
            or e.code == StatusCode.UNAUTHENTICATED
        ):
            return (
                False,
                f"Permission denied to access GCS resource: {e.details}. Check your credentials and bucket/object permissions.",
            )
        else:
            return (
                False,
                f"An unexpected GCS API error occurred: {e.details} (Code: {e.code.name})",
            )
    except Exception as e:
        return False, f"An unexpected error occurred during GCS validation: {e}"


def tensor_to_pil_to_base64(image: torch.tensor, format="PNG") -> bytes:
    """Converts a PyTorch tensor or PIL Image into PNG-encoded bytes.

    This function processes an input image, which can be either a PyTorch tensor
    or a PIL Image object. If the input is a tensor, it is first converted to a
    PIL Image. The function then saves the final PIL Image as a PNG into an
    in-memory buffer and returns its raw byte content.

    Args:
        image (torch.Tensor | PIL.Image.Image): The input image. If it's a
            PyTorch tensor, it is expected to have a shape like (1, H, W, C)
            and float values in the [0, 1] range.

    Returns:
        bytes: The raw bytes of the image, encoded in PNG format.
    """

    pil_image: PIL_Image.Image
    image_input_bytes: bytes
    try:
        if isinstance(image, torch.Tensor):
            image_np = (image.squeeze(0).cpu().numpy() * 255).astype(np.uint8)
            pil_image = PIL_Image.fromarray(image_np)
            print("Converted input image tensor to PIL Image for Base64 encoding.")
        else:
            pil_image = image
            print(f"Using input image as is for Base64 (type: {type(image)}).")

        buffered = io.BytesIO()
        pil_image.save(buffered, format=format)
        image_input_bytes = buffered.getvalue()
        image_base64 = base64.b64encode(image_input_bytes).decode("utf-8")
        return image_base64
    except Exception as e:
        print(f"Cant convert the image to base64 {e}")
        print(f"Cant convert the image to base64 {e}")


import wave


def process_audio_response(response: Any) -> dict:
    """
    Processes the audio generation response, loads the audio into a tensor,
    and returns it in the format expected by ComfyUI's AUDIO output.
    This implementation uses the standard `wave` module to avoid dependency on ffmpeg.
    It assumes the audio from the API is in WAV format.

    Args:
        response: The completed response object from the Lyria API.
<<<<<<< HEAD
        file_format: The desired audio file format. Supported formats: "wav", "mp3".
=======
>>>>>>> 09d2d38a

    Returns:
        A dictionary containing the audio waveform as a torch.Tensor
        and the sample rate.

    Raises:
        APIExecutionError: If no audio data is found or if loading fails.
    """
    if not response.predictions:
        raise APIExecutionError("No predictions found in the API response.")

    waveforms = []
    sample_rate = None

    print(f"Found {len(response.predictions)} audio clips to process.")
    for n, prediction in enumerate(response.predictions):
        prediction_dict = dict(prediction)
        audio_bytes = base64.b64decode(prediction_dict["bytesBase64Encoded"])

        buffer = io.BytesIO(audio_bytes)

        try:
            with wave.open(buffer, "rb") as wf:
                if sample_rate is None:
                    sample_rate = wf.getframerate()
                elif sample_rate != wf.getframerate():
                    print(
                        f"Warning: Mismatch in sample rates. Expected {sample_rate}, got {wf.getframerate()}. Using the first sample rate."
                    )

                n_channels = wf.getnchannels()
                sampwidth = wf.getsampwidth()
                n_frames = wf.getnframes()

                frames = wf.readframes(n_frames)

                if sampwidth == 2:
                    dtype = np.int16
                elif sampwidth == 1:
                    dtype = np.uint8  # 8-bit is usually unsigned
                else:
                    raise APIExecutionError(
                        f"Unsupported sample width for WAV: {sampwidth} bytes. Only 8-bit and 16-bit are supported by this implementation."
                    )

                waveform_np = np.frombuffer(frames, dtype=dtype)

                # Normalize
                if dtype == np.int16:
                    waveform_np = waveform_np.astype(np.float32) / 32768.0
                elif dtype == np.uint8:
                    waveform_np = (waveform_np.astype(np.float32) - 128.0) / 128.0

                # Reshape to (T, C) and then convert to tensor
                waveform_tensor = torch.from_numpy(waveform_np)
                waveform_tensor = waveform_tensor.reshape(-1, n_channels)

                # Transpose to (C, T)
                waveform_tensor = waveform_tensor.transpose(0, 1)

                waveforms.append(waveform_tensor)

        except wave.Error as e:
            raise APIExecutionError(
                "Failed to read audio data as WAV file. The API might have returned a different format, which requires ffmpeg."
            ) from e
        except Exception as e:
            raise APIExecutionError(
                f"An unexpected error occurred while processing audio sample {n}: {e}"
            ) from e

    if not waveforms:
        raise APIExecutionError(
            "Failed to process any audio waveforms from the API response."
        )

    # Pad to max length if necessary
    max_len = max(w.shape[1] for w in waveforms)
    padded_waveforms = []
    for w in waveforms:
        if w.shape[1] < max_len:
            padding = max_len - w.shape[1]
            padded_w = torch.nn.functional.pad(w, (0, padding))
            padded_waveforms.append(padded_w)
        else:
            padded_waveforms.append(w)

    batched_waveform = torch.stack(padded_waveforms)

    return {"waveform": batched_waveform, "sample_rate": sample_rate}<|MERGE_RESOLUTION|>--- conflicted
+++ resolved
@@ -923,10 +923,6 @@
 
     Args:
         response: The completed response object from the Lyria API.
-<<<<<<< HEAD
-        file_format: The desired audio file format. Supported formats: "wav", "mp3".
-=======
->>>>>>> 09d2d38a
 
     Returns:
         A dictionary containing the audio waveform as a torch.Tensor
