--- conflicted
+++ resolved
@@ -124,11 +124,7 @@
         try:
             api = Veo2API(project_id=gcp_project_id, region=gcp_region)
         except exceptions.APIInitializationError as e:
-<<<<<<< HEAD
-            # Catch any exception from Veo2API.__init__ (ValueError, RuntimeError)
-=======
             print(f"Failed to initialize Veo API: {e}")
->>>>>>> 7246f6a4
             raise RuntimeError(f"Failed to initialize Veo API: {e}")
         except Exception as e:
             print(f"An unexpected error occurred during client initialization: {e}")
@@ -152,10 +148,7 @@
                 seed=seed_for_api,
             )
         except (exceptions.APICallError, exceptions.ConfigurationError) as e:
-<<<<<<< HEAD
-=======
             print(f"Video generation error: {e}")
->>>>>>> 7246f6a4
             raise RuntimeError(f"Video generation error: {e}")
         except Exception as e:
             print(f"An unexpected error occurred during video generation: {e}")
@@ -286,10 +279,7 @@
         try:
             api = Veo2API(project_id=gcp_project_id, region=gcp_region)
         except exceptions.APIInitializationError as e:
-<<<<<<< HEAD
-=======
             print(f"Failed to initialize Veo API: {e}")
->>>>>>> 7246f6a4
             raise RuntimeError(f"Failed to initialize Veo API: {e}")
         except Exception as e:
             print(f"An unexpected error occurred during client initialization: {e}")
@@ -316,10 +306,7 @@
                 seed=seed_for_api,
             )
         except (exceptions.APICallError, exceptions.ConfigurationError) as e:
-<<<<<<< HEAD
-=======
             print(f"Video generation API error: {e}")
->>>>>>> 7246f6a4
             raise RuntimeError(f"Video generation API error: {e}")
         except Exception as e:
             print(f"An unexpected error occurred during video generation: {e}")
@@ -444,10 +431,7 @@
         try:
             api = Veo2API(project_id=gcp_project_id, region=gcp_region)
         except exceptions.APIInitializationError as e:
-<<<<<<< HEAD
-=======
             print(f"Failed to initialize Veo API: {e}")
->>>>>>> 7246f6a4
             raise RuntimeError(f"Failed to initialize Veo API: {e}")
         except Exception as e:
             print(f"An unexpected error occurred during client initialization: {e}")
@@ -484,10 +468,7 @@
                 )
                 all_generated_video_paths.extend(video_paths)
             except (exceptions.APICallError, exceptions.ConfigurationError) as e:
-<<<<<<< HEAD
-=======
                 print(f"Video generation error for image {i+1}: {e}")
->>>>>>> 7246f6a4
                 raise RuntimeError(f"Video generation error for image {i+1}: {e}")
             except Exception as e:
                 print(
