# Copyright 2025 Google LLC
#
# Licensed under the Apache License, Version 2.0 (the "License");
# you may not use this file except in compliance with the License.
# You may obtain a copy of the License at
#
#      http://www.apache.org/licenses/LICENSE-2.0
#
# Unless required by applicable law or agreed to in writing, software
# distributed under the License is distributed on an "AS IS" BASIS,
# WITHOUT WARRANTIES OR CONDITIONS OF ANY KIND, either express or implied.
# See the License for the specific language governing permissions and
# limitations under the License.

# This is a preview version of veo3 custom node

from typing import List, Optional

import torch
from google import genai

from . import exceptions, utils
<<<<<<< HEAD
from .base_api import GoogleGenAIBaseAPI
from .constants import OUTPUT_RESOLUTION, VEO3_MAX_VIDEOS, VEO3_USER_AGENT, Veo3Model
=======
from .config import GoogleGenAIBaseAPI
from .constants import (
    OUTPUT_RESOLUTION,
    VEO3_MAX_VIDEOS,
    VEO3_USER_AGENT,
    VEO3_VALID_ASPECT_RATIOS,
    VEO3_VALID_DURATION_SECONDS,
    Veo3Model,
)
>>>>>>> 7246f6a4


class Veo3API(GoogleGenAIBaseAPI):
    """
    A client for interacting with the Google Veo 3.0 API for video generation.
    """

    def __init__(
        self, project_id: Optional[str] = None, region: Optional[str] = None
    ) -> None:
        """
        Initializes the Veo3API client.

        Args:
            project_id: The GCP project ID. If None, it will be retrieved from GCP metadata.
            region: The GCP region. If None, it will be retrieved from GCP metadata.

        Raises:
            exceptions.APIInitializationError: If GCP Project or Zone cannot be determined.
        """
        super().__init__(project_id, region, VEO3_USER_AGENT)

    def generate_video_from_text(
        self,
        model: str,
        prompt: str,
        aspect_ratio: str,
        compression_quality: str,
        person_generation: str,
        duration_seconds: int,
        generate_audio: bool,
        enhance_prompt: bool,
        sample_count: int,
        output_gcs_uri: str,
        output_resolution: str,
        negative_prompt: Optional[str],
        seed: Optional[int],
    ) -> List[str]:
        """
        Generates video from a text prompt using the Veo 3.0 API.

        Args:
            model: Veo3 model.
            prompt: The text prompt for video generation.
            aspect_ratio: The desired aspect ratio of the video (e.g., "16:9", "1:1").
            compression_quality: Compression quality i.e optimized vs lossless.
            person_generation: Controls whether the model can generate people ("allow" or "dont_allow").
            duration_seconds: The desired duration of the video in seconds (5-8 seconds).
            generate_audio: Flag to generate audio.
            enhance_prompt: Whether to enhance the prompt automatically.
            sample_count: The number of video samples to generate (1-4).
            output_gcs_uri: output gcs url to store the video. Required with lossless output.
            output_resolution: The resolution of the generated video.
            negative_prompt: An optional prompt to guide the model to avoid generating certain things.
            seed: An optional seed for reproducible video generation.

        Returns:
            A list of file paths to the generated videos.

        Raises:
            exceptions.ConfigurationError: If input parameters are invalid (e.g., empty prompt, out-of-range duration/sample_count).
            exceptions.APICallError: If video generation fails after retries, due to API errors, or unexpected issues.
        """
        if not prompt or not isinstance(prompt, str) or len(prompt.strip()) == 0:
            raise exceptions.ConfigurationError(
                "Prompt cannot be empty for text-to-video generation."
            )
<<<<<<< HEAD
        if duration_seconds != 8:
            raise exceptions.ConfigurationError(
                f"duration_seconds must be between 8 seconds for veo3, but got {duration_seconds}."
=======
        if duration_seconds not in VEO3_VALID_DURATION_SECONDS:
            raise exceptions.ConfigurationError(
                f"duration_seconds must be one of {VEO3_VALID_DURATION_SECONDS}, but got {duration_seconds}."
>>>>>>> 7246f6a4
            )
        if not (1 <= sample_count <= VEO3_MAX_VIDEOS):
            raise exceptions.ConfigurationError(
                f"sample_count must be between 1 and {VEO3_MAX_VIDEOS} for Veo3, but got {sample_count}."
            )
<<<<<<< HEAD
        if aspect_ratio != "16:9":
            raise exceptions.ConfigurationError(
                f"Veo3 can only generate videos of aspect ratio 16:9. You passed aspect ratio {aspect_ratio}."
=======
        if aspect_ratio not in VEO3_VALID_ASPECT_RATIOS:
            raise exceptions.ConfigurationError(
                f"Veo3 can only generate videos of aspect ratios {VEO3_VALID_ASPECT_RATIOS}. You passed aspect ratio {aspect_ratio}."
>>>>>>> 7246f6a4
            )
        if output_resolution not in OUTPUT_RESOLUTION:
            raise exceptions.ConfigurationError(
                f"Veo3 can only generate videos of resolution {OUTPUT_RESOLUTION}. You passed aspect ratio {output_resolution}."
            )

        model = Veo3Model[model]

        return utils.generate_video_from_text(
            client=self.client,
            model=model,
            prompt=prompt,
            aspect_ratio=aspect_ratio,
            compression_quality=compression_quality,
            person_generation=person_generation,
            duration_seconds=duration_seconds,
            generate_audio=generate_audio,
            enhance_prompt=enhance_prompt,
            sample_count=sample_count,
            output_gcs_uri=output_gcs_uri,
            output_resolution=output_resolution,
            negative_prompt=negative_prompt,
            seed=seed,
        )

    def generate_video_from_image(
        self,
        model: str,
        image: torch.Tensor,
        image_format: str,
        prompt: str,
        aspect_ratio: str,
        compression_quality: str,
        person_generation: str,
        duration_seconds: int,
        generate_audio: bool,
        enhance_prompt: bool,
        sample_count: int,
        output_gcs_uri: str,
        output_resolution: str,
        negative_prompt: Optional[str],
        seed: Optional[int],
    ) -> List[str]:
        """
        Generates video from an image input (as a torch.Tensor) using the Veo 3.0 API.

        Args:
            model: Veo3 model.
            image: The input image as a torch.Tensor (ComfyUI format).
            image_format: The format of the input image (e.g., "PNG", "JPEG", "MP4").
            prompt: The text prompt for video generation.
            aspect_ratio: The desired aspect ratio of the video.
            compression_quality: Compression quality i.e optimized vs lossless.
            person_generation: Controls whether the model can generate people.
            duration_seconds: The desired duration of the video in seconds.
            generate_audio: Flag to generate audio.
            enhance_prompt: Whether to enhance the prompt automatically.
            sample_count: The number of video samples to generate.
            output_gcs_uri: output gcs url to store the video. Required with lossless output.
            output_resolution: The resolution of the generated video.
            negative_prompt: An optional prompt to guide the model to avoid generating certain things.
            seed: An optional seed for reproducible video generation.

        Returns:
            A list of file paths to the generated videos.

        Raises:
            exceptions.ConfigurationError: If input parameters are invalid (e.g., empty prompt, unsupported image format, out-of-range duration/sample_count).
            exceptions.APICallError: If video generation fails after retries, due to API errors, or unexpected issues.
        """
        if not prompt or not isinstance(prompt, str) or len(prompt.strip()) == 0:
            print(
                "Prompt is empty for image-to-video. Veo might use default interpretation of image."
            )

<<<<<<< HEAD
        if duration_seconds != 8:
            raise exceptions.ConfigurationError(
                f"duration_seconds must be between 8 seconds for veo3, but got {duration_seconds}."
=======
        if duration_seconds not in VEO3_VALID_DURATION_SECONDS:
            raise exceptions.ConfigurationError(
                f"duration_seconds must be one of {VEO3_VALID_DURATION_SECONDS}, but got {duration_seconds}."
>>>>>>> 7246f6a4
            )
        if not (1 <= sample_count <= VEO3_MAX_VIDEOS):
            raise exceptions.ConfigurationError(
                f"sample_count must be between 1 and {VEO3_MAX_VIDEOS} for Veo3, but got {sample_count}."
            )

        if image is None:
            raise exceptions.ConfigurationError(
                "Image input (torch.Tensor) cannot be None."
            )

<<<<<<< HEAD
        if aspect_ratio != "16:9":
            raise exceptions.ConfigurationError(
                f"Veo3 can only generate videos of aspect ratio 16:9. You passed aspect ratio {aspect_ratio}."
=======
        if aspect_ratio not in VEO3_VALID_ASPECT_RATIOS:
            raise exceptions.ConfigurationError(
                f"Veo3 can only generate videos of aspect ratios {VEO3_VALID_ASPECT_RATIOS}. You passed aspect ratio {aspect_ratio}."
>>>>>>> 7246f6a4
            )
        if output_resolution not in OUTPUT_RESOLUTION:
            raise exceptions.ConfigurationError(
                f"Veo3 can only generate videos of resolution {OUTPUT_RESOLUTION}. You passed aspect ratio {output_resolution}."
            )
        last_frame = None  # this is because veo3 doesn't support last frame yet and both veo2 and veo3 share the same code base for making API calls.
        model = Veo3Model[model]
        return utils.generate_video_from_image(
            client=self.client,
            model=model,
            image=image,
            image_format=image_format,
            prompt=prompt,
            aspect_ratio=aspect_ratio,
            compression_quality=compression_quality,
            person_generation=person_generation,
            duration_seconds=duration_seconds,
            generate_audio=generate_audio,
            enhance_prompt=enhance_prompt,
            sample_count=sample_count,
            last_frame=last_frame,
            output_gcs_uri=output_gcs_uri,
            output_resolution=output_resolution,
            negative_prompt=negative_prompt,
            seed=seed,
        )

    def generate_video_from_gcsuri_image(
        self,
        model: str,
        gcsuri: str,
        image_format: str,
        prompt: str,
        aspect_ratio: str,
        compression_quality: str,
        person_generation: str,
        duration_seconds: int,
        generate_audio: bool,
        enhance_prompt: bool,
        sample_count: int,
        output_gcs_uri: str,
        output_resolution: str,
        negative_prompt: Optional[str],
        seed: Optional[int],
    ) -> List[str]:
        """
        Generates video from a Google Cloud Storage (GCS) image URI using the Veo 3.0 API.

        Args:
            model: Veo3 model.
            gcsuri: The GCS URI of the input image (e.g., "gs://my-bucket/path/to/image.jpg").
            image_format: The format of the input image (e.g., "PNG", "JPEG", "MP4").
            prompt: The text prompt for video generation.
            compression_quality: Compression quality i.e optimized vs lossless.
            aspect_ratio: The desired aspect ratio of the video.
            person_generation: Controls whether the model can generate people.
            duration_seconds: The desired duration of the video in seconds.
            generate_audio: Flag to generate audio.
            enhance_prompt: Whether to enhance the prompt automatically.
            sample_count: The number of video samples to generate.
            output_gcs_uri: output gcs url to store the video. Required with lossless output.
            output_resolution: The resolution of the generated video.
            negative_prompt: An optional prompt to guide the model to avoid generating certain things.
            seed: An optional seed for reproducible video generation.

        Returns:
            A list of file paths to the generated videos.

        Raises:
            exceptions.ConfigurationError: If input parameters are invalid (e.g., empty prompt, unsupported image format,
                        invalid GCS URI, or if the GCS object is not a valid image).
            exceptions.APICallError: If video generation fails after retries, due to API errors, or unexpected issues.
        """
        if gcsuri is None:
            raise exceptions.ConfigurationError(
                "GCS URI for the image cannot be None for image-to-video generation."
            )
        if not prompt or not isinstance(prompt, str) or len(prompt.strip()) == 0:
            print(
                "Prompt is empty for image-to-video. Veo might use default interpretation of image."
            )

<<<<<<< HEAD
        if duration_seconds != 8:
            raise exceptions.ConfigurationError(
                f"duration_seconds must be between 8 seconds for veo3, but got {duration_seconds}."
=======
        if duration_seconds not in VEO3_VALID_DURATION_SECONDS:
            raise exceptions.ConfigurationError(
                f"duration_seconds must be one of {VEO3_VALID_DURATION_SECONDS}, but got {duration_seconds}."
>>>>>>> 7246f6a4
            )
        if not (1 <= sample_count <= VEO3_MAX_VIDEOS):
            raise exceptions.ConfigurationError(
                f"sample_count must be between 1 and {VEO3_MAX_VIDEOS}, but got {sample_count}."
            )
<<<<<<< HEAD
        if aspect_ratio != "16:9":
            raise exceptions.ConfigurationError(
                f"Veo3 can only generate videos of aspect ratio 16:9. You passed aspect ratio {aspect_ratio}."
=======
        if aspect_ratio not in VEO3_VALID_ASPECT_RATIOS:
            raise exceptions.ConfigurationError(
                f"Veo3 can only generate videos of aspect ratios {VEO3_VALID_ASPECT_RATIOS}. You passed aspect ratio {aspect_ratio}."
>>>>>>> 7246f6a4
            )
        if output_resolution not in OUTPUT_RESOLUTION:
            raise exceptions.ConfigurationError(
                f"Veo3 can only generate videos of resolution {OUTPUT_RESOLUTION}. You passed aspect ratio {output_resolution}."
            )

<<<<<<< HEAD
        valid_bucket, validation_message = utils.validate_gcs_uri_and_image(gcsuri)
        if valid_bucket:
            print(validation_message)
        else:
            raise exceptions.ConfigurationError(validation_message)
=======
        utils.validate_gcs_uri_and_image(gcsuri)
        print(f"GCS URI '{gcsuri}' is valid.")
>>>>>>> 7246f6a4

        if not image_format:
            raise exceptions.ConfigurationError("Image format cannot be empty.")
        input_image_format_upper = image_format.upper()
        mime_type: str
        if input_image_format_upper == "PNG":
            mime_type = "image/png"
        elif input_image_format_upper == "JPEG":
            mime_type = "image/jpeg"
        elif input_image_format_upper == "MP4":
            mime_type = "image/mp4"
        else:
            raise exceptions.ConfigurationError(
                f"Unsupported image format: {image_format}"
            )
        last_frame_gcsuri = None  # this is because veo3 doesn't support last frame yet and both veo2 and veo3 share the same code base for making API calls.
        model = Veo3Model[model]
        return utils.generate_video_from_gcsuri_image(
            client=self.client,
            model=model,
            gcsuri=gcsuri,
            image_format=mime_type,
            prompt=prompt,
            aspect_ratio=aspect_ratio,
            compression_quality=compression_quality,
            person_generation=person_generation,
            duration_seconds=duration_seconds,
            generate_audio=generate_audio,
            enhance_prompt=enhance_prompt,
            sample_count=sample_count,
            last_frame_gcsuri=last_frame_gcsuri,
            output_gcs_uri=output_gcs_uri,
            output_resolution=output_resolution,
            negative_prompt=negative_prompt,
            seed=seed,
        )<|MERGE_RESOLUTION|>--- conflicted
+++ resolved
@@ -20,10 +20,6 @@
 from google import genai
 
 from . import exceptions, utils
-<<<<<<< HEAD
-from .base_api import GoogleGenAIBaseAPI
-from .constants import OUTPUT_RESOLUTION, VEO3_MAX_VIDEOS, VEO3_USER_AGENT, Veo3Model
-=======
 from .config import GoogleGenAIBaseAPI
 from .constants import (
     OUTPUT_RESOLUTION,
@@ -33,7 +29,6 @@
     VEO3_VALID_DURATION_SECONDS,
     Veo3Model,
 )
->>>>>>> 7246f6a4
 
 
 class Veo3API(GoogleGenAIBaseAPI):
@@ -101,29 +96,17 @@
             raise exceptions.ConfigurationError(
                 "Prompt cannot be empty for text-to-video generation."
             )
-<<<<<<< HEAD
-        if duration_seconds != 8:
-            raise exceptions.ConfigurationError(
-                f"duration_seconds must be between 8 seconds for veo3, but got {duration_seconds}."
-=======
         if duration_seconds not in VEO3_VALID_DURATION_SECONDS:
             raise exceptions.ConfigurationError(
                 f"duration_seconds must be one of {VEO3_VALID_DURATION_SECONDS}, but got {duration_seconds}."
->>>>>>> 7246f6a4
             )
         if not (1 <= sample_count <= VEO3_MAX_VIDEOS):
             raise exceptions.ConfigurationError(
                 f"sample_count must be between 1 and {VEO3_MAX_VIDEOS} for Veo3, but got {sample_count}."
             )
-<<<<<<< HEAD
-        if aspect_ratio != "16:9":
-            raise exceptions.ConfigurationError(
-                f"Veo3 can only generate videos of aspect ratio 16:9. You passed aspect ratio {aspect_ratio}."
-=======
         if aspect_ratio not in VEO3_VALID_ASPECT_RATIOS:
             raise exceptions.ConfigurationError(
                 f"Veo3 can only generate videos of aspect ratios {VEO3_VALID_ASPECT_RATIOS}. You passed aspect ratio {aspect_ratio}."
->>>>>>> 7246f6a4
             )
         if output_resolution not in OUTPUT_RESOLUTION:
             raise exceptions.ConfigurationError(
@@ -199,15 +182,9 @@
                 "Prompt is empty for image-to-video. Veo might use default interpretation of image."
             )
 
-<<<<<<< HEAD
-        if duration_seconds != 8:
-            raise exceptions.ConfigurationError(
-                f"duration_seconds must be between 8 seconds for veo3, but got {duration_seconds}."
-=======
         if duration_seconds not in VEO3_VALID_DURATION_SECONDS:
             raise exceptions.ConfigurationError(
                 f"duration_seconds must be one of {VEO3_VALID_DURATION_SECONDS}, but got {duration_seconds}."
->>>>>>> 7246f6a4
             )
         if not (1 <= sample_count <= VEO3_MAX_VIDEOS):
             raise exceptions.ConfigurationError(
@@ -219,15 +196,9 @@
                 "Image input (torch.Tensor) cannot be None."
             )
 
-<<<<<<< HEAD
-        if aspect_ratio != "16:9":
-            raise exceptions.ConfigurationError(
-                f"Veo3 can only generate videos of aspect ratio 16:9. You passed aspect ratio {aspect_ratio}."
-=======
         if aspect_ratio not in VEO3_VALID_ASPECT_RATIOS:
             raise exceptions.ConfigurationError(
                 f"Veo3 can only generate videos of aspect ratios {VEO3_VALID_ASPECT_RATIOS}. You passed aspect ratio {aspect_ratio}."
->>>>>>> 7246f6a4
             )
         if output_resolution not in OUTPUT_RESOLUTION:
             raise exceptions.ConfigurationError(
@@ -310,45 +281,25 @@
                 "Prompt is empty for image-to-video. Veo might use default interpretation of image."
             )
 
-<<<<<<< HEAD
-        if duration_seconds != 8:
-            raise exceptions.ConfigurationError(
-                f"duration_seconds must be between 8 seconds for veo3, but got {duration_seconds}."
-=======
         if duration_seconds not in VEO3_VALID_DURATION_SECONDS:
             raise exceptions.ConfigurationError(
                 f"duration_seconds must be one of {VEO3_VALID_DURATION_SECONDS}, but got {duration_seconds}."
->>>>>>> 7246f6a4
             )
         if not (1 <= sample_count <= VEO3_MAX_VIDEOS):
             raise exceptions.ConfigurationError(
                 f"sample_count must be between 1 and {VEO3_MAX_VIDEOS}, but got {sample_count}."
             )
-<<<<<<< HEAD
-        if aspect_ratio != "16:9":
-            raise exceptions.ConfigurationError(
-                f"Veo3 can only generate videos of aspect ratio 16:9. You passed aspect ratio {aspect_ratio}."
-=======
         if aspect_ratio not in VEO3_VALID_ASPECT_RATIOS:
             raise exceptions.ConfigurationError(
                 f"Veo3 can only generate videos of aspect ratios {VEO3_VALID_ASPECT_RATIOS}. You passed aspect ratio {aspect_ratio}."
->>>>>>> 7246f6a4
             )
         if output_resolution not in OUTPUT_RESOLUTION:
             raise exceptions.ConfigurationError(
                 f"Veo3 can only generate videos of resolution {OUTPUT_RESOLUTION}. You passed aspect ratio {output_resolution}."
             )
 
-<<<<<<< HEAD
-        valid_bucket, validation_message = utils.validate_gcs_uri_and_image(gcsuri)
-        if valid_bucket:
-            print(validation_message)
-        else:
-            raise exceptions.ConfigurationError(validation_message)
-=======
         utils.validate_gcs_uri_and_image(gcsuri)
         print(f"GCS URI '{gcsuri}' is valid.")
->>>>>>> 7246f6a4
 
         if not image_format:
             raise exceptions.ConfigurationError("Image format cannot be empty.")
