# Copyright 2025 Google LLC
#
# Licensed under the Apache License, Version 2.0 (the "License");
# you may not use this file except in compliance with the License.
# You may obtain a copy of the License at
#
#      http://www.apache.org/licenses/LICENSE-2.0
#
# Unless required by applicable law or agreed to in writing, software
# distributed under the License is distributed on an "AS IS" BASIS,
# WITHOUT WARRANTIES OR CONDITIONS OF ANY KIND, either express or implied.
# See the License for the specific language governing permissions and
# limitations under the License.

# This is a preview version of veo3 custom node

from typing import List, Optional

import torch

from . import utils
<<<<<<< HEAD
from .constants import OUTPUT_RESOLUTION, VEO3_USER_AGENT, Veo3Model
=======
from .config import get_gcp_metadata
from .constants import (
    OUTPUT_RESOLUTION,
    VEO3_USER_AGENT,
    VEO3_VALID_ASPECT_RATIOS,
    VEO3_VALID_DURATION_SECONDS,
    Veo3Model,
)
>>>>>>> 58f7f3cf


class Veo3API:
    """
    A client for interacting with the Google Veo 3.0 API for video generation.
    """

    def __init__(
        self, project_id: Optional[str] = None, region: Optional[str] = None
    ) -> None:
        """
        Initializes the Veo3API client.

        Args:
            project_id: The GCP project ID. If None, it will be retrieved from GCP metadata.
            region: The GCP region. If None, it will be retrieved from GCP metadata.
        """
        self.client = utils.get_genai_client(project_id, region, VEO3_USER_AGENT)
        self.retry_count = 3
        self.retry_delay = 5

    def generate_video_from_text(
        self,
        model: str,
        prompt: str,
        aspect_ratio: str,
        compression_quality: str,
        person_generation: str,
        duration_seconds: int,
        generate_audio: bool,
        enhance_prompt: bool,
        sample_count: int,
        output_gcs_uri: str,
        output_resolution: str,
        negative_prompt: Optional[str],
        seed: Optional[int],
    ) -> List[str]:
        """
        Generates video from a text prompt using the Veo 3.0 API.

        Args:
            model: Veo3 model.
            prompt: The text prompt for video generation.
            aspect_ratio: The desired aspect ratio of the video (e.g., "16:9", "1:1").
            compression_quality: Compression quality i.e optimized vs lossless.
            person_generation: Controls whether the model can generate people ("allow" or "dont_allow").
            duration_seconds: The desired duration of the video in seconds (5-8 seconds).
            generate_audio: Flag to generate audio.
            enhance_prompt: Whether to enhance the prompt automatically.
            sample_count: The number of video samples to generate (1-4).
            output_gcs_uri: output gcs url to store the video. Required with lossless output.
            output_resolution: The resolution of the generated video.
            negative_prompt: An optional prompt to guide the model to avoid generating certain things.
            seed: An optional seed for reproducible video generation.

        Returns:
            A list of file paths to the generated videos.

        Raises:
            ValueError: If input parameters are invalid (e.g., empty prompt, out-of-range duration/sample_count).
            RuntimeError: If video generation fails after retries, due to API errors, or unexpected issues.
        """
        if not prompt or not isinstance(prompt, str) or len(prompt.strip()) == 0:
            raise ValueError("Prompt cannot be empty for text-to-video generation.")
        if duration_seconds not in VEO3_VALID_DURATION_SECONDS:
            raise ValueError(
                f"duration_seconds must be one of {VEO3_VALID_DURATION_SECONDS}, but got {duration_seconds}."
            )
        if not (1 <= sample_count <= 2):
            raise ValueError(
                f"sample_count must be between 1 and 2 for Veo3, but got {sample_count}."
            )
        if aspect_ratio not in VEO3_VALID_ASPECT_RATIOS:
            raise ValueError(
                f"Veo3 can only generate videos of aspect ratios {VEO3_VALID_ASPECT_RATIOS}. You passed aspect ratio {aspect_ratio}."
            )
        if output_resolution not in OUTPUT_RESOLUTION:
            raise ValueError(
                f"Veo3 can only generate videos of resolution {OUTPUT_RESOLUTION}. You passed aspect ratio {output_resolution}."
            )

        model = Veo3Model[model]

        return utils.generate_video_from_text(
            client=self.client,
            model=model,
            prompt=prompt,
            aspect_ratio=aspect_ratio,
            compression_quality=compression_quality,
            person_generation=person_generation,
            duration_seconds=duration_seconds,
            generate_audio=generate_audio,
            enhance_prompt=enhance_prompt,
            sample_count=sample_count,
            output_gcs_uri=output_gcs_uri,
            output_resolution=output_resolution,
            negative_prompt=negative_prompt,
            seed=seed,
            retry_count=self.retry_count,
            retry_delay=self.retry_delay,
        )

    def generate_video_from_image(
        self,
        model: str,
        image: torch.Tensor,
        image_format: str,
        prompt: str,
        aspect_ratio: str,
        compression_quality: str,
        person_generation: str,
        duration_seconds: int,
        generate_audio: bool,
        enhance_prompt: bool,
        sample_count: int,
        output_gcs_uri: str,
        output_resolution: str,
        negative_prompt: Optional[str],
        seed: Optional[int],
    ) -> List[str]:
        """
        Generates video from an image input (as a torch.Tensor) using the Veo 3.0 API.

        Args:
            model: Veo3 model.
            image: The input image as a torch.Tensor (ComfyUI format).
            image_format: The format of the input image (e.g., "PNG", "JPEG", "MP4").
            prompt: The text prompt for video generation.
            aspect_ratio: The desired aspect ratio of the video.
            compression_quality: Compression quality i.e optimized vs lossless.
            person_generation: Controls whether the model can generate people.
            duration_seconds: The desired duration of the video in seconds.
            generate_audio: Flag to generate audio.
            enhance_prompt: Whether to enhance the prompt automatically.
            sample_count: The number of video samples to generate.
            output_gcs_uri: output gcs url to store the video. Required with lossless output.
            output_resolution: The resolution of the generated video.
            negative_prompt: An optional prompt to guide the model to avoid generating certain things.
            seed: An optional seed for reproducible video generation.

        Returns:
            A list of file paths to the generated videos.

        Raises:
            ValueError: If input parameters are invalid (e.g., empty prompt, unsupported image format, out-of-range duration/sample_count).
            RuntimeError: If video generation fails after retries, due to API errors, or unexpected issues.
        """
        if not prompt or not isinstance(prompt, str) or len(prompt.strip()) == 0:
            print(
                "Prompt is empty for image-to-video. Veo might use default interpretation of image."
            )
        if duration_seconds not in VEO3_VALID_DURATION_SECONDS:
            raise ValueError(
                f"duration_seconds must be one of {VEO3_VALID_DURATION_SECONDS}, but got {duration_seconds}."
            )
        if not (1 <= sample_count <= 2):
            raise ValueError(
                f"sample_count must be between 1 and 2 for Veo3, but got {sample_count}."
            )

        if image is None:
            raise ValueError("Image input (torch.Tensor) cannot be None.")
        if aspect_ratio not in VEO3_VALID_ASPECT_RATIOS:
            raise ValueError(
                f"Veo3 can only generate videos of aspect ratios {VEO3_VALID_ASPECT_RATIOS}. You passed aspect ratio {aspect_ratio}."
            )
        if output_resolution not in OUTPUT_RESOLUTION:
            raise ValueError(
                f"Veo3 can only generate videos of resolution {OUTPUT_RESOLUTION}. You passed aspect ratio {output_resolution}."
            )
        last_frame = None  # this is because veo3 doesn't support last frame yet and both veo2 and veo3 share the same code base for making API calls.
        model = Veo3Model[model]
        return utils.generate_video_from_image(
            client=self.client,
            model=model,
            image=image,
            image_format=image_format,
            prompt=prompt,
            aspect_ratio=aspect_ratio,
            compression_quality=compression_quality,
            person_generation=person_generation,
            duration_seconds=duration_seconds,
            generate_audio=generate_audio,
            enhance_prompt=enhance_prompt,
            sample_count=sample_count,
            last_frame=last_frame,
            output_gcs_uri=output_gcs_uri,
            output_resolution=output_resolution,
            negative_prompt=negative_prompt,
            seed=seed,
            retry_count=self.retry_count,
            retry_delay=self.retry_delay,
        )

    def generate_video_from_gcsuri_image(
        self,
        model: str,
        gcsuri: str,
        image_format: str,
        prompt: str,
        aspect_ratio: str,
        compression_quality: str,
        person_generation: str,
        duration_seconds: int,
        generate_audio: bool,
        enhance_prompt: bool,
        sample_count: int,
        output_gcs_uri: str,
        output_resolution: str,
        negative_prompt: Optional[str],
        seed: Optional[int],
    ) -> List[str]:
        """
        Generates video from a Google Cloud Storage (GCS) image URI using the Veo 3.0 API.

        Args:
            model: Veo3 model.
            gcsuri: The GCS URI of the input image (e.g., "gs://my-bucket/path/to/image.jpg").
            image_format: The format of the input image (e.g., "PNG", "JPEG", "MP4").
            prompt: The text prompt for video generation.
            compression_quality: Compression quality i.e optimized vs lossless.
            aspect_ratio: The desired aspect ratio of the video.
            person_generation: Controls whether the model can generate people.
            duration_seconds: The desired duration of the video in seconds.
            generate_audio: Flag to generate audio.
            enhance_prompt: Whether to enhance the prompt automatically.
            sample_count: The number of video samples to generate.
            output_gcs_uri: output gcs url to store the video. Required with lossless output.
            output_resolution: The resolution of the generated video.
            negative_prompt: An optional prompt to guide the model to avoid generating certain things.
            seed: An optional seed for reproducible video generation.

        Returns:
            A list of file paths to the generated videos.

        Raises:
            ValueError: If input parameters are invalid (e.g., empty prompt, unsupported image format,
                        invalid GCS URI, or if the GCS object is not a valid image).
            RuntimeError: If video generation fails after retries, due to API errors, or unexpected issues.
        """
        if gcsuri is None:
            raise ValueError(
                "GCS URI for the image cannot be None for image-to-video generation."
            )
        if not prompt or not isinstance(prompt, str) or len(prompt.strip()) == 0:
<<<<<<< HEAD
            raise ValueError("Prompt cannot be empty for image-to-video generation.")

        if duration_seconds != 8:
=======
            print(
                "Prompt is empty for image-to-video. Veo might use default interpretation of image."
            )
        if duration_seconds not in VEO3_VALID_DURATION_SECONDS:
>>>>>>> 58f7f3cf
            raise ValueError(
                f"duration_seconds must be one of {VEO3_VALID_DURATION_SECONDS}, but got {duration_seconds}."
            )
        if not (1 <= sample_count <= 2):
            raise ValueError(
                f"sample_count must be between 1 and 2, but got {sample_count}."
            )
        if aspect_ratio not in VEO3_VALID_ASPECT_RATIOS:
            raise ValueError(
                f"Veo3 can only generate videos of aspect ratios {VEO3_VALID_ASPECT_RATIOS}. You passed aspect ratio {aspect_ratio}."
            )
        if output_resolution not in OUTPUT_RESOLUTION:
            raise ValueError(
                f"Veo3 can only generate videos of resolution {OUTPUT_RESOLUTION}. You passed aspect ratio {output_resolution}."
            )

        valid_bucket, validation_message = utils.validate_gcs_uri_and_image(gcsuri)
        if valid_bucket:
            print(validation_message)
        else:
            raise ValueError(validation_message)

        input_image_format_upper = image_format.upper()
        mime_type: str
        if input_image_format_upper == "PNG":
            mime_type = "image/png"
        elif input_image_format_upper == "JPEG":
            mime_type = "image/jpeg"
        elif input_image_format_upper == "MP4":
            mime_type = "image/mp4"
        else:
            raise ValueError(f"Unsupported image format: {image_format}")
        last_frame_gcsuri = None  # this is because veo3 doesn't support last frame yet and both veo2 and veo3 share the same code base for making API calls.
        model = Veo3Model[model]
        return utils.generate_video_from_gcsuri_image(
            client=self.client,
            model=model,
            gcsuri=gcsuri,
            image_format=image_format,
            prompt=prompt,
            aspect_ratio=aspect_ratio,
            compression_quality=compression_quality,
            person_generation=person_generation,
            duration_seconds=duration_seconds,
            generate_audio=generate_audio,
            enhance_prompt=enhance_prompt,
            sample_count=sample_count,
            last_frame_gcsuri=last_frame_gcsuri,
            output_gcs_uri=output_gcs_uri,
            output_resolution=output_resolution,
            negative_prompt=negative_prompt,
            seed=seed,
            retry_count=self.retry_count,
            retry_delay=self.retry_delay,
        )<|MERGE_RESOLUTION|>--- conflicted
+++ resolved
@@ -19,10 +19,6 @@
 import torch
 
 from . import utils
-<<<<<<< HEAD
-from .constants import OUTPUT_RESOLUTION, VEO3_USER_AGENT, Veo3Model
-=======
-from .config import get_gcp_metadata
 from .constants import (
     OUTPUT_RESOLUTION,
     VEO3_USER_AGENT,
@@ -30,8 +26,6 @@
     VEO3_VALID_DURATION_SECONDS,
     Veo3Model,
 )
->>>>>>> 58f7f3cf
-
 
 class Veo3API:
     """
@@ -276,16 +270,10 @@
                 "GCS URI for the image cannot be None for image-to-video generation."
             )
         if not prompt or not isinstance(prompt, str) or len(prompt.strip()) == 0:
-<<<<<<< HEAD
-            raise ValueError("Prompt cannot be empty for image-to-video generation.")
-
-        if duration_seconds != 8:
-=======
             print(
                 "Prompt is empty for image-to-video. Veo might use default interpretation of image."
             )
         if duration_seconds not in VEO3_VALID_DURATION_SECONDS:
->>>>>>> 58f7f3cf
             raise ValueError(
                 f"duration_seconds must be one of {VEO3_VALID_DURATION_SECONDS}, but got {duration_seconds}."
             )
