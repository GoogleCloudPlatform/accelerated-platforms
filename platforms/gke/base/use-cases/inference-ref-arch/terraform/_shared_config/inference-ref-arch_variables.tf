# Copyright 2025 Google LLC
#
# Licensed under the Apache License, Version 2.0 (the "License");
# you may not use this file except in compliance with the License.
# You may obtain a copy of the License at
#
#      http://www.apache.org/licenses/LICENSE-2.0
#
# Unless required by applicable law or agreed to in writing, software
# distributed under the License is distributed on an "AS IS" BASIS,
# WITHOUT WARRANTIES OR CONDITIONS OF ANY KIND, either express or implied.
# See the License for the specific language governing permissions and
# limitations under the License.

#
# Configuration dependencies
# - shared_config/platform_variables.tf
#

locals {
  ira_online_gpu_diffusers_flux_image_url        = var.ira_online_gpu_diffusers_flux_image_url != null ? var.ira_online_gpu_diffusers_flux_image_url : "${local.cloudbuild_ar_image_repository_url}/gpu-diffusers/flux:latest"
  ira_online_gpu_kubernetes_namespace_name       = var.ira_online_gpu_kubernetes_namespace_name != null ? var.ira_online_gpu_kubernetes_namespace_name : "${local.unique_identifier_prefix}-online-gpu"
  ira_online_gpu_kubernetes_service_account_name = var.ira_online_gpu_kubernetes_service_account_name != null ? var.ira_online_gpu_kubernetes_service_account_name : "${local.unique_identifier_prefix}-online-gpu"
  ira_online_gpu_vllm_image_url                  = var.ira_online_gpu_vllm_image_url != null ? var.ira_online_gpu_vllm_image_url : "${local.cloudbuild_ar_image_repository_url}/vllm/gpu:latest"

  ira_online_tpu_kubernetes_namespace_name       = var.ira_online_tpu_kubernetes_namespace_name != null ? var.ira_online_tpu_kubernetes_namespace_name : "${local.unique_identifier_prefix}-online-tpu"
  ira_online_tpu_kubernetes_service_account_name = var.ira_online_tpu_kubernetes_service_account_name != null ? var.ira_online_tpu_kubernetes_service_account_name : "${local.unique_identifier_prefix}-online-tpu"
<<<<<<< HEAD
  ira_online_tpu_max_diffusion_sdxl_image_url    = var.ira_online_tpu_max_diffusion_sdxl_image_url != null ? var.ira_online_tpu_max_diffusion_sdxl_image_url : "${local.cloudbuild_ar_image_repository_url}/tpu-max-diffusion/sdxl:latest"
  ira_online_tpu_vllm_image_url                  = var.ira_online_tpu_vllm_image_url != null ? var.ira_online_tpu_vllm_image_url : "${local.cloudbuild_ar_image_repository_url}/vllm/tpu:latest"
}

variable "ira_online_gpu_diffusers_flux_image_url" {
  default     = null
  description = "The URL for the GPU Diffusers Flux container image."
  type        = string
=======
>>>>>>> 8e6b5d37
  ira_inference_perf_bench_kubernetes_namespace_name       = var.ira_inference_perf_bench_kubernetes_namespace_name != null ? var.ira_inference_perf_bench_kubernetes_namespace_name : "${local.unique_identifier_prefix}-inference_perf_bench"
  ira_inference_perf_bench_kubernetes_service_account_name = var.ira_inference_perf_bench_kubernetes_service_account_name != null ? var.ira_inference_perf_bench_kubernetes_service_account_name : "${local.unique_identifier_prefix}-inference_perf_bench"
  hub_models_bucket_bench_results_name                     = var.hub_models_bucket_bench_results_name != null ? var.hub_models_bucket_bench_results_name : "${local.unique_identifier_prefix}-bench_results"
  hub_models_bucket_bench_dataset_name                     = var.hub_models_bucket_bench_dataset_name != null ? var.hub_models_bucket_bench_dataset_name : "${local.unique_identifier_prefix}-bench_dataset"
}


variable "ira_online_gpu_kubernetes_namespace_name" {
  default     = null
  description = "The Kubernetes namespace for the online GPU inference workloads."
  type        = string
}

variable "ira_online_gpu_kubernetes_service_account_name" {
  default     = null
  description = "The Kubernetes service account for the online GPU inference workloads."
  type        = string
}

variable "ira_online_gpu_vllm_image_url" {
  default     = "docker.io/vllm/vllm-openai:v0.11.0"
  description = "The URL for the GPU vLLM container image."
  type        = string
}

variable "ira_online_tpu_kubernetes_namespace_name" {
  default     = null
  description = "The Kubernetes namespace for the online TPU inference workloads."
  type        = string
}

variable "ira_online_tpu_kubernetes_service_account_name" {
  default     = null
  description = "The Kubernetes service account for the online TPU inference workloads."
  type        = string
}

<<<<<<< HEAD
variable "ira_online_tpu_max_diffusion_sdxl_image_url" {
  default     = null
  description = "The URL for the TPU MaxDiffusion SDXL container image."
  type        = string
}

variable "ira_online_tpu_vllm_image_url" {
  default     = "docker.io/vllm/vllm-tpu:v0.11.1"
  description = "The URL for the TPU vLLM container image."
  type        = string
}
=======
>>>>>>> 8e6b5d37
variable "ira_inference_perf_bench_kubernetes_namespace_name" {
  default     = null
  description = "The Kubernetes namespace for the inference-perf benchmarking job."
  type        = string
}

variable "ira_inference_perf_bench_kubernetes_service_account_name" {
  default     = null
  description = "The Kubernetes service account for the inference-perf benchmarking job."
  type        = string
}

variable "hub_models_bucket_bench_results_name" {
  default     = null
  description = "The GCS bucket name for storage of inference-perf results."
  type        = string
}

variable "hub_models_bucket_bench_dataset_name" {
  default     = null
  description = "The GCS bucket name for storage of inference-perf dataset."
  type        = string
}
<|MERGE_RESOLUTION|>--- conflicted
+++ resolved
@@ -25,7 +25,6 @@
 
   ira_online_tpu_kubernetes_namespace_name       = var.ira_online_tpu_kubernetes_namespace_name != null ? var.ira_online_tpu_kubernetes_namespace_name : "${local.unique_identifier_prefix}-online-tpu"
   ira_online_tpu_kubernetes_service_account_name = var.ira_online_tpu_kubernetes_service_account_name != null ? var.ira_online_tpu_kubernetes_service_account_name : "${local.unique_identifier_prefix}-online-tpu"
-<<<<<<< HEAD
   ira_online_tpu_max_diffusion_sdxl_image_url    = var.ira_online_tpu_max_diffusion_sdxl_image_url != null ? var.ira_online_tpu_max_diffusion_sdxl_image_url : "${local.cloudbuild_ar_image_repository_url}/tpu-max-diffusion/sdxl:latest"
   ira_online_tpu_vllm_image_url                  = var.ira_online_tpu_vllm_image_url != null ? var.ira_online_tpu_vllm_image_url : "${local.cloudbuild_ar_image_repository_url}/vllm/tpu:latest"
 }
@@ -34,8 +33,12 @@
   default     = null
   description = "The URL for the GPU Diffusers Flux container image."
   type        = string
-=======
->>>>>>> 8e6b5d37
+  ira_inference_perf_bench_kubernetes_namespace_name       = var.ira_inference_perf_bench_kubernetes_namespace_name != null ? var.ira_inference_perf_bench_kubernetes_namespace_name : "${local.unique_identifier_prefix}-inference_perf_bench"
+  ira_inference_perf_bench_kubernetes_service_account_name = var.ira_inference_perf_bench_kubernetes_service_account_name != null ? var.ira_inference_perf_bench_kubernetes_service_account_name : "${local.unique_identifier_prefix}-inference_perf_bench"
+  hub_models_bucket_bench_results_name                     = var.hub_models_bucket_bench_results_name != null ? var.hub_models_bucket_bench_results_name : "${local.unique_identifier_prefix}-bench_results"
+  hub_models_bucket_bench_dataset_name                     = var.hub_models_bucket_bench_dataset_name != null ? var.hub_models_bucket_bench_dataset_name : "${local.unique_identifier_prefix}-bench_dataset"
+}
+
   ira_inference_perf_bench_kubernetes_namespace_name       = var.ira_inference_perf_bench_kubernetes_namespace_name != null ? var.ira_inference_perf_bench_kubernetes_namespace_name : "${local.unique_identifier_prefix}-inference_perf_bench"
   ira_inference_perf_bench_kubernetes_service_account_name = var.ira_inference_perf_bench_kubernetes_service_account_name != null ? var.ira_inference_perf_bench_kubernetes_service_account_name : "${local.unique_identifier_prefix}-inference_perf_bench"
   hub_models_bucket_bench_results_name                     = var.hub_models_bucket_bench_results_name != null ? var.hub_models_bucket_bench_results_name : "${local.unique_identifier_prefix}-bench_results"
@@ -73,7 +76,6 @@
   type        = string
 }
 
-<<<<<<< HEAD
 variable "ira_online_tpu_max_diffusion_sdxl_image_url" {
   default     = null
   description = "The URL for the TPU MaxDiffusion SDXL container image."
@@ -85,8 +87,6 @@
   description = "The URL for the TPU vLLM container image."
   type        = string
 }
-=======
->>>>>>> 8e6b5d37
 variable "ira_inference_perf_bench_kubernetes_namespace_name" {
   default     = null
   description = "The Kubernetes namespace for the inference-perf benchmarking job."
