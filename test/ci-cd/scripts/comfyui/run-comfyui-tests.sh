--- conflicted
+++ resolved
@@ -19,11 +19,7 @@
 if [ -n "${ACP_PLATFORM_BASE_DIR:-}" ]; then
   # shellcheck disable=SC1091
   source "${ACP_PLATFORM_BASE_DIR}/use-cases/inference-ref-arch/terraform/_shared_config/scripts/set_environment_variables.sh" 2>/dev/null || true
-<<<<<<< HEAD
-else
-=======
 else  
->>>>>>> 2b1747b3
   # Corrected line: Print the variable's name, not its empty value.
   echo "Warning: Variable ACP_PLATFORM_BASE_DIR is not set." >&2
 fi
