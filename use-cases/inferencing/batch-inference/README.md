--- conflicted
+++ resolved
@@ -1,3 +1,4 @@
+# Run Batch inference on GKE
 # Run Batch inference on GKE
 
 Once a model has completed fine-tuning and is deployed on GKE , its ready to run batch Inference pipeline.
@@ -11,10 +12,6 @@
   - [Serving the mode using vLLM and Persistent Disk](/use-cases/inferencing/serving/vllm/persistent-disk/README.md)
   - [Serving the mode using vLLM and HyperdiskML](/use-cases/inferencing/serving/vllm/hyperdiskML/README.md)
 
-<<<<<<< HEAD
-=======
-
->>>>>>> 3790345e
 ## Preparation
 
 - Clone the repository
@@ -113,12 +110,5 @@
   kubectl --namespace ${MLP_MODEL_OPS_NAMESPACE} get job/batch-inference
   ```
 
-<<<<<<< HEAD
-<<<<<<< HEAD
-  The job runs for about an hour. Once it is completed, you can review predictions result in file named `<MODEL_NAME>-predictions.txt` under /dataset/output folder in the bucket. A sample prediction output file named `example_predictions` has been provided in this directory for reference.
-=======
-  The job runs for about an hour. Once it is completed, you can review predictions result in file named `<MODEL_NAME>-predictions.txt` under /dataset/output folder in the bucket. A sample prediction output file named `example_predictions` has been provided in this directory for reference.
->>>>>>> cbb97e9 (Updated batch-inference guide (#38))
-=======
-  The job runs for about an hour. Once it is completed, you can review predictions result in file named `<MODEL_NAME>-predictions.txt` under /dataset/output folder in the bucket. A sample prediction output file named `example_predictions` has been provided in this directory for reference.
->>>>>>> 3790345e
+
+  The job runs for about an hour. Once it is completed, you can review predictions result in file named `<MODEL_NAME>-predictions.txt` under /dataset/output folder in the bucket. A sample prediction output file named `example_predictions` has been provided in this directory for reference.