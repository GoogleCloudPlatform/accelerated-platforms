--- conflicted
+++ resolved
@@ -9,10 +9,8 @@
 - A model is deployed using one of the vLLM guides
   - [Serving the mode using vLLM and GCSFuse](/use-cases/inferencing/serving/vllm/gcsfuse/README.md)
   - [Serving the mode using vLLM and Persistent Disk](/use-cases/inferencing/serving/vllm/persistent-disk/README.md)
-<<<<<<< HEAD
   - [Serving the mode using vLLM and HyperdiskML](/use-cases/inferencing/serving/vllm/hyperdiskML/README.md)
-=======
->>>>>>> cbb97e9a
+
 
 ## Preparation
 
